/**
 * Copyright (c) Facebook, Inc. and its affiliates.
 *
 * This source code is licensed under the MIT license found in the
 * LICENSE file in the root directory of this source tree.
 *
 * @flow
 */

import type {Wakeable} from 'shared/ReactTypes';
import type {Fiber, FiberRoot} from './ReactInternalTypes';
import type {Lanes, Lane} from './ReactFiberLane.old';
import type {SuspenseState} from './ReactFiberSuspenseComponent.old';
import type {StackCursor} from './ReactFiberStack.old';
import type {FunctionComponentUpdateQueue} from './ReactFiberHooks.old';
import type {Flags} from './ReactFiberFlags';

import {
  warnAboutDeprecatedLifecycles,
  enableSuspenseServerRenderer,
  replayFailedUnitOfWorkWithInvokeGuardedCallback,
  enableCreateEventHandleAPI,
  enableProfilerTimer,
  enableProfilerCommitHooks,
  enableProfilerNestedUpdatePhase,
  enableProfilerNestedUpdateScheduledHook,
  deferRenderPhaseUpdateToNextBatch,
  enableDebugTracing,
  enableSchedulingProfiler,
  disableSchedulerTimeoutInWorkLoop,
  enableStrictEffects,
  skipUnmountedBoundaries,
  enableUpdaterTracking,
} from 'shared/ReactFeatureFlags';
import ReactSharedInternals from 'shared/ReactSharedInternals';
import invariant from 'shared/invariant';

import {
  // Aliased because `act` will override and push to an internal queue
  scheduleCallback as Scheduler_scheduleCallback,
  cancelCallback as Scheduler_cancelCallback,
  shouldYield,
  requestPaint,
  now,
  ImmediatePriority as ImmediateSchedulerPriority,
  UserBlockingPriority as UserBlockingSchedulerPriority,
  NormalPriority as NormalSchedulerPriority,
  IdlePriority as IdleSchedulerPriority,
} from './Scheduler';
import {
  flushSyncCallbacks,
  flushSyncCallbacksOnlyInLegacyMode,
  scheduleSyncCallback,
  scheduleLegacySyncCallback,
} from './ReactFiberSyncTaskQueue.old';
import {
  NoFlags as NoHookEffect,
  Passive as HookPassive,
} from './ReactHookEffectTags';
import {
  logCommitStarted,
  logCommitStopped,
  logLayoutEffectsStarted,
  logLayoutEffectsStopped,
  logPassiveEffectsStarted,
  logPassiveEffectsStopped,
  logRenderStarted,
  logRenderStopped,
} from './DebugTracing';
import {
  markCommitStarted,
  markCommitStopped,
  markLayoutEffectsStarted,
  markLayoutEffectsStopped,
  markPassiveEffectsStarted,
  markPassiveEffectsStopped,
  markRenderStarted,
  markRenderYielded,
  markRenderStopped,
} from './SchedulingProfiler';

import {
  resetAfterCommit,
  scheduleTimeout,
  cancelTimeout,
  noTimeout,
  warnsIfNotActing,
  afterActiveInstanceBlur,
  clearContainer,
  getCurrentEventPriority,
  supportsMicrotasks,
  errorHydratingContainer,
  scheduleMicrotask,
} from './ReactFiberHostConfig';

import {
  createWorkInProgress,
  assignFiberPropertiesInDEV,
} from './ReactFiber.old';
import {
  NoMode,
  StrictLegacyMode,
  ProfileMode,
  ConcurrentMode,
} from './ReactTypeOfMode';
import {
  HostRoot,
  IndeterminateComponent,
  ClassComponent,
  SuspenseComponent,
  SuspenseListComponent,
  FunctionComponent,
  ForwardRef,
  MemoComponent,
  SimpleMemoComponent,
  Profiler,
} from './ReactWorkTags';
import {LegacyRoot} from './ReactRootTags';
import {
  NoFlags,
  Placement,
  PassiveStatic,
  Incomplete,
  HostEffectMask,
  Hydrating,
  BeforeMutationMask,
  MutationMask,
  LayoutMask,
  PassiveMask,
  MountPassiveDev,
  MountLayoutDev,
} from './ReactFiberFlags';
import {
  NoLanes,
  NoLane,
  SyncLane,
  NoTimestamp,
  claimNextTransitionLane,
  claimNextRetryLane,
  includesSomeLane,
  isSubsetOfLanes,
  mergeLanes,
  removeLanes,
  pickArbitraryLane,
  includesNonIdleWork,
  includesOnlyRetries,
  includesOnlyTransitions,
  shouldTimeSlice,
  getNextLanes,
  markStarvedLanesAsExpired,
  getLanesToRetrySynchronouslyOnError,
  getMostRecentEventTime,
  markRootUpdated,
  markRootSuspended as markRootSuspended_dontCallThisOneDirectly,
  markRootPinged,
  markRootEntangled,
  markRootFinished,
  getHighestPriorityLane,
  addFiberToLanesMap,
  movePendingFibersToMemoized,
} from './ReactFiberLane.old';
import {
  DiscreteEventPriority,
  ContinuousEventPriority,
  DefaultEventPriority,
  IdleEventPriority,
  getCurrentUpdatePriority,
  setCurrentUpdatePriority,
  lowerEventPriority,
  lanesToEventPriority,
} from './ReactEventPriorities.old';
import {requestCurrentTransition, NoTransition} from './ReactFiberTransition';
import {beginWork as originalBeginWork} from './ReactFiberBeginWork.old';
import {completeWork} from './ReactFiberCompleteWork.old';
import {unwindWork, unwindInterruptedWork} from './ReactFiberUnwindWork.old';
import {
  throwException,
  createRootErrorUpdate,
  createClassErrorUpdate,
} from './ReactFiberThrow.old';
import {
  commitBeforeMutationEffects,
  commitLayoutEffects,
  commitMutationEffects,
  commitPassiveEffectDurations,
  commitPassiveMountEffects,
  commitPassiveUnmountEffects,
  invokeLayoutEffectMountInDEV,
  invokePassiveEffectMountInDEV,
  invokeLayoutEffectUnmountInDEV,
  invokePassiveEffectUnmountInDEV,
} from './ReactFiberCommitWork.old';
import {enqueueUpdate} from './ReactUpdateQueue.old';
import {resetContextDependencies} from './ReactFiberNewContext.old';
import {
  resetHooksAfterThrow,
  ContextOnlyDispatcher,
  getIsUpdatingOpaqueValueInRenderPhaseInDEV,
} from './ReactFiberHooks.old';
import {createCapturedValue} from './ReactCapturedValue';
import {
  push as pushToStack,
  pop as popFromStack,
  createCursor,
} from './ReactFiberStack.old';
import {enqueueInterleavedUpdates} from './ReactFiberInterleavedUpdates.old';

import {
  markNestedUpdateScheduled,
  recordCommitTime,
  resetNestedUpdateFlag,
  startProfilerTimer,
  stopProfilerTimerIfRunningAndRecordDelta,
  syncNestedUpdateFlag,
} from './ReactProfilerTimer.old';

// DEV stuff
import getComponentNameFromFiber from 'react-reconciler/src/getComponentNameFromFiber';
import ReactStrictModeWarnings from './ReactStrictModeWarnings.old';
import {
  isRendering as ReactCurrentDebugFiberIsRenderingInDEV,
  current as ReactCurrentFiberCurrent,
  resetCurrentFiber as resetCurrentDebugFiberInDEV,
  setCurrentFiber as setCurrentDebugFiberInDEV,
} from './ReactCurrentFiber';
import {
  invokeGuardedCallback,
  hasCaughtError,
  clearCaughtError,
} from 'shared/ReactErrorUtils';
import {
  onCommitRoot as onCommitRootDevTools,
  onPostCommitRoot as onPostCommitRootDevTools,
  isDevToolsPresent,
} from './ReactFiberDevToolsHook.old';
import {onCommitRoot as onCommitRootTestSelector} from './ReactTestSelectors';

const ceil = Math.ceil;

const {
  ReactCurrentDispatcher,
  ReactCurrentOwner,
  ReactCurrentBatchConfig,
  ReactCurrentActQueue,
} = ReactSharedInternals;

type ExecutionContext = number;

export const NoContext = /*             */ 0b0000;
const BatchedContext = /*               */ 0b0001;
const RenderContext = /*                */ 0b0010;
const CommitContext = /*                */ 0b0100;
export const RetryAfterError = /*       */ 0b1000;

type RootExitStatus = 0 | 1 | 2 | 3 | 4 | 5;
const RootIncomplete = 0;
const RootFatalErrored = 1;
const RootErrored = 2;
const RootSuspended = 3;
const RootSuspendedWithDelay = 4;
const RootCompleted = 5;

// Describes where we are in the React execution stack
let executionContext: ExecutionContext = NoContext;
// The root we're working on
let workInProgressRoot: FiberRoot | null = null;
// The fiber we're working on
let workInProgress: Fiber | null = null;
// The lanes we're rendering
let workInProgressRootRenderLanes: Lanes = NoLanes;

// Stack that allows components to change the render lanes for its subtree
// This is a superset of the lanes we started working on at the root. The only
// case where it's different from `workInProgressRootRenderLanes` is when we
// enter a subtree that is hidden and needs to be unhidden: Suspense and
// Offscreen component.
//
// Most things in the work loop should deal with workInProgressRootRenderLanes.
// Most things in begin/complete phases should deal with subtreeRenderLanes.
export let subtreeRenderLanes: Lanes = NoLanes;
const subtreeRenderLanesCursor: StackCursor<Lanes> = createCursor(NoLanes);

// Whether to root completed, errored, suspended, etc.
let workInProgressRootExitStatus: RootExitStatus = RootIncomplete;
// A fatal error, if one is thrown
let workInProgressRootFatalError: mixed = null;
// "Included" lanes refer to lanes that were worked on during this render. It's
// slightly different than `renderLanes` because `renderLanes` can change as you
// enter and exit an Offscreen tree. This value is the combination of all render
// lanes for the entire render phase.
let workInProgressRootIncludedLanes: Lanes = NoLanes;
// The work left over by components that were visited during this render. Only
// includes unprocessed updates, not work in bailed out children.
let workInProgressRootSkippedLanes: Lanes = NoLanes;
// Lanes that were updated (in an interleaved event) during this render.
let workInProgressRootUpdatedLanes: Lanes = NoLanes;
// Lanes that were pinged (in an interleaved event) during this render.
let workInProgressRootPingedLanes: Lanes = NoLanes;

// The most recent time we committed a fallback. This lets us ensure a train
// model where we don't commit new loading states in too quick succession.
let globalMostRecentFallbackTime: number = 0;
const FALLBACK_THROTTLE_MS: number = 500;

// The absolute time for when we should start giving up on rendering
// more and prefer CPU suspense heuristics instead.
let workInProgressRootRenderTargetTime: number = Infinity;
// How long a render is supposed to take before we start following CPU
// suspense heuristics and opt out of rendering more content.
const RENDER_TIMEOUT_MS = 500;

function resetRenderTimer() {
  workInProgressRootRenderTargetTime = now() + RENDER_TIMEOUT_MS;
}

export function getRenderTargetTime(): number {
  return workInProgressRootRenderTargetTime;
}

let hasUncaughtError = false;
let firstUncaughtError = null;
let legacyErrorBoundariesThatAlreadyFailed: Set<mixed> | null = null;

// Only used when enableProfilerNestedUpdateScheduledHook is true;
// to track which root is currently committing layout effects.
let rootCommittingMutationOrLayoutEffects: FiberRoot | null = null;

let rootDoesHavePassiveEffects: boolean = false;
let rootWithPendingPassiveEffects: FiberRoot | null = null;
let pendingPassiveEffectsLanes: Lanes = NoLanes;
let pendingPassiveProfilerEffects: Array<Fiber> = [];

// Use these to prevent an infinite loop of nested updates
const NESTED_UPDATE_LIMIT = 50;
let nestedUpdateCount: number = 0;
let rootWithNestedUpdates: FiberRoot | null = null;

const NESTED_PASSIVE_UPDATE_LIMIT = 50;
let nestedPassiveUpdateCount: number = 0;

// If two updates are scheduled within the same event, we should treat their
// event times as simultaneous, even if the actual clock time has advanced
// between the first and second call.
let currentEventTime: number = NoTimestamp;
let currentEventTransitionLane: Lanes = NoLanes;

// Dev only flag that tracks if passive effects are currently being flushed.
// We warn about state updates for unmounted components differently in this case.
let isFlushingPassiveEffects = false;

export function getWorkInProgressRoot(): FiberRoot | null {
  return workInProgressRoot;
}

export function requestEventTime() {
  if ((executionContext & (RenderContext | CommitContext)) !== NoContext) {
    // We're inside React, so it's fine to read the actual time.
    return now();
  }
  // We're not inside React, so we may be in the middle of a browser event.
  if (currentEventTime !== NoTimestamp) {
    // Use the same start time for all updates until we enter React again.
    return currentEventTime;
  }
  // This is the first update since React yielded. Compute a new start time.
  currentEventTime = now();
  return currentEventTime;
}

export function getCurrentTime() {
  return now();
}

export function requestUpdateLane(fiber: Fiber): Lane {
  // Special cases
  const mode = fiber.mode;
  if ((mode & ConcurrentMode) === NoMode) {
    return (SyncLane: Lane);
  } else if (
    !deferRenderPhaseUpdateToNextBatch &&
    (executionContext & RenderContext) !== NoContext &&
    workInProgressRootRenderLanes !== NoLanes
  ) {
    // This is a render phase update. These are not officially supported. The
    // old behavior is to give this the same "thread" (lanes) as
    // whatever is currently rendering. So if you call `setState` on a component
    // that happens later in the same render, it will flush. Ideally, we want to
    // remove the special case and treat them as if they came from an
    // interleaved event. Regardless, this pattern is not officially supported.
    // This behavior is only a fallback. The flag only exists until we can roll
    // out the setState warning, since existing code might accidentally rely on
    // the current behavior.
    return pickArbitraryLane(workInProgressRootRenderLanes);
  }

  const isTransition = requestCurrentTransition() !== NoTransition;
  if (isTransition) {
    // The algorithm for assigning an update to a lane should be stable for all
    // updates at the same priority within the same event. To do this, the
    // inputs to the algorithm must be the same.
    //
    // The trick we use is to cache the first of each of these inputs within an
    // event. Then reset the cached values once we can be sure the event is
    // over. Our heuristic for that is whenever we enter a concurrent work loop.
    if (currentEventTransitionLane === NoLane) {
      // All transitions within the same event are assigned the same lane.
      currentEventTransitionLane = claimNextTransitionLane();
    }
    return currentEventTransitionLane;
  }

  // Updates originating inside certain React methods, like flushSync, have
  // their priority set by tracking it with a context variable.
  //
  // The opaque type returned by the host config is internally a lane, so we can
  // use that directly.
  // TODO: Move this type conversion to the event priority module.
  const updateLane: Lane = (getCurrentUpdatePriority(): any);
  if (updateLane !== NoLane) {
    return updateLane;
  }

  // This update originated outside React. Ask the host environment for an
  // appropriate priority, based on the type of event.
  //
  // The opaque type returned by the host config is internally a lane, so we can
  // use that directly.
  // TODO: Move this type conversion to the event priority module.
  const eventLane: Lane = (getCurrentEventPriority(): any);
  return eventLane;
}

function requestRetryLane(fiber: Fiber) {
  // This is a fork of `requestUpdateLane` designed specifically for Suspense
  // "retries" — a special update that attempts to flip a Suspense boundary
  // from its placeholder state to its primary/resolved state.

  // Special cases
  const mode = fiber.mode;
  if ((mode & ConcurrentMode) === NoMode) {
    return (SyncLane: Lane);
  }

  return claimNextRetryLane();
}

export function scheduleUpdateOnFiber(
  fiber: Fiber,
  lane: Lane,
  eventTime: number,
): FiberRoot | null {
  checkForNestedUpdates();
  warnAboutRenderPhaseUpdatesInDEV(fiber);

  const root = markUpdateLaneFromFiberToRoot(fiber, lane);
  if (root === null) {
    warnAboutUpdateOnUnmountedFiberInDEV(fiber);
    return null;
  }

  if (enableUpdaterTracking) {
    if (isDevToolsPresent) {
      addFiberToLanesMap(root, fiber, lane);
    }
  }

  // Mark that the root has a pending update.
  markRootUpdated(root, lane, eventTime);

  if (enableProfilerTimer && enableProfilerNestedUpdateScheduledHook) {
    if (
      (executionContext & CommitContext) !== NoContext &&
      root === rootCommittingMutationOrLayoutEffects
    ) {
      if (fiber.mode & ProfileMode) {
        let current = fiber;
        while (current !== null) {
          if (current.tag === Profiler) {
            const {id, onNestedUpdateScheduled} = current.memoizedProps;
            if (typeof onNestedUpdateScheduled === 'function') {
              onNestedUpdateScheduled(id);
            }
          }
          current = current.return;
        }
      }
    }
  }

  // TODO: Consolidate with `isInterleavedUpdate` check
  if (root === workInProgressRoot) {
    // Received an update to a tree that's in the middle of rendering. Mark
    // that there was an interleaved update work on this root. Unless the
    // `deferRenderPhaseUpdateToNextBatch` flag is off and this is a render
    // phase update. In that case, we don't treat render phase updates as if
    // they were interleaved, for backwards compat reasons.
    if (
      deferRenderPhaseUpdateToNextBatch ||
      (executionContext & RenderContext) === NoContext
    ) {
      workInProgressRootUpdatedLanes = mergeLanes(
        workInProgressRootUpdatedLanes,
        lane,
      );
    }
    if (workInProgressRootExitStatus === RootSuspendedWithDelay) {
      // The root already suspended with a delay, which means this render
      // definitely won't finish. Since we have a new update, let's mark it as
      // suspended now, right before marking the incoming update. This has the
      // effect of interrupting the current render and switching to the update.
      // TODO: Make sure this doesn't override pings that happen while we've
      // already started rendering.
      markRootSuspended(root, workInProgressRootRenderLanes);
    }
  }

  ensureRootIsScheduled(root, eventTime);
  if (
    lane === SyncLane &&
    executionContext === NoContext &&
    (fiber.mode & ConcurrentMode) === NoMode &&
    // Treat `act` as if it's inside `batchedUpdates`, even in legacy mode.
    !(__DEV__ && ReactCurrentActQueue.isBatchingLegacy)
  ) {
    // Flush the synchronous work now, unless we're already working or inside
    // a batch. This is intentionally inside scheduleUpdateOnFiber instead of
    // scheduleCallbackForFiber to preserve the ability to schedule a callback
    // without immediately flushing it. We only do this for user-initiated
    // updates, to preserve historical behavior of legacy mode.
    resetRenderTimer();
    flushSyncCallbacksOnlyInLegacyMode();
  }

  return root;
}

// This is split into a separate function so we can mark a fiber with pending
// work without treating it as a typical update that originates from an event;
// e.g. retrying a Suspense boundary isn't an update, but it does schedule work
// on a fiber.
function markUpdateLaneFromFiberToRoot(
  sourceFiber: Fiber,
  lane: Lane,
): FiberRoot | null {
  // Update the source fiber's lanes
  sourceFiber.lanes = mergeLanes(sourceFiber.lanes, lane);
  let alternate = sourceFiber.alternate;
  if (alternate !== null) {
    alternate.lanes = mergeLanes(alternate.lanes, lane);
  }
  if (__DEV__) {
    if (
      alternate === null &&
      (sourceFiber.flags & (Placement | Hydrating)) !== NoFlags
    ) {
      warnAboutUpdateOnNotYetMountedFiberInDEV(sourceFiber);
    }
  }
  // Walk the parent path to the root and update the child lanes.
  let node = sourceFiber;
  let parent = sourceFiber.return;
  while (parent !== null) {
    parent.childLanes = mergeLanes(parent.childLanes, lane);
    alternate = parent.alternate;
    if (alternate !== null) {
      alternate.childLanes = mergeLanes(alternate.childLanes, lane);
    } else {
      if (__DEV__) {
        if ((parent.flags & (Placement | Hydrating)) !== NoFlags) {
          warnAboutUpdateOnNotYetMountedFiberInDEV(sourceFiber);
        }
      }
    }
    node = parent;
    parent = parent.return;
  }
  if (node.tag === HostRoot) {
    const root: FiberRoot = node.stateNode;
    return root;
  } else {
    return null;
  }
}

export function isInterleavedUpdate(fiber: Fiber, lane: Lane) {
  return (
    // TODO: Optimize slightly by comparing to root that fiber belongs to.
    // Requires some refactoring. Not a big deal though since it's rare for
    // concurrent apps to have more than a single root.
    workInProgressRoot !== null &&
    (fiber.mode & ConcurrentMode) !== NoMode &&
    // If this is a render phase update (i.e. UNSAFE_componentWillReceiveProps),
    // then don't treat this as an interleaved update. This pattern is
    // accompanied by a warning but we haven't fully deprecated it yet. We can
    // remove once the deferRenderPhaseUpdateToNextBatch flag is enabled.
    (deferRenderPhaseUpdateToNextBatch ||
      (executionContext & RenderContext) === NoContext)
  );
}

// Use this function to schedule a task for a root. There's only one task per
// root; if a task was already scheduled, we'll check to make sure the priority
// of the existing task is the same as the priority of the next level that the
// root has work on. This function is called on every update, and right before
// exiting a task.
function ensureRootIsScheduled(root: FiberRoot, currentTime: number) {
  const existingCallbackNode = root.callbackNode;

  // Check if any lanes are being starved by other work. If so, mark them as
  // expired so we know to work on those next.
  markStarvedLanesAsExpired(root, currentTime);

  // Determine the next lanes to work on, and their priority.
  const nextLanes = getNextLanes(
    root,
    root === workInProgressRoot ? workInProgressRootRenderLanes : NoLanes,
  );

  if (nextLanes === NoLanes) {
    // Special case: There's nothing to work on.
    if (existingCallbackNode !== null) {
      cancelCallback(existingCallbackNode);
    }
    root.callbackNode = null;
    root.callbackPriority = NoLane;
    return;
  }

  // We use the highest priority lane to represent the priority of the callback.
  const newCallbackPriority = getHighestPriorityLane(nextLanes);

  // Check if there's an existing task. We may be able to reuse it.
  const existingCallbackPriority = root.callbackPriority;
  if (
    existingCallbackPriority === newCallbackPriority &&
    // Special case related to `act`. If the currently scheduled task is a
    // Scheduler task, rather than an `act` task, cancel it and re-scheduled
    // on the `act` queue.
    !(
      __DEV__ &&
      ReactCurrentActQueue.current !== null &&
      existingCallbackNode !== fakeActCallbackNode
    )
  ) {
    if (__DEV__) {
      // If we're going to re-use an existing task, it needs to exist.
      // Assume that discrete update microtasks are non-cancellable and null.
      // TODO: Temporary until we confirm this warning is not fired.
      if (
        existingCallbackNode == null &&
        existingCallbackPriority !== SyncLane
      ) {
        console.error(
          'Expected scheduled callback to exist. This error is likely caused by a bug in React. Please file an issue.',
        );
      }
    }
    // The priority hasn't changed. We can reuse the existing task. Exit.
    return;
  }

  if (existingCallbackNode != null) {
    // Cancel the existing callback. We'll schedule a new one below.
    cancelCallback(existingCallbackNode);
  }

  // Schedule a new callback.
  let newCallbackNode;
  if (newCallbackPriority === SyncLane) {
    // Special case: Sync React callbacks are scheduled on a special
    // internal queue
    if (root.tag === LegacyRoot) {
      if (__DEV__ && ReactCurrentActQueue.isBatchingLegacy !== null) {
        ReactCurrentActQueue.didScheduleLegacyUpdate = true;
      }
      scheduleLegacySyncCallback(performSyncWorkOnRoot.bind(null, root));
    } else {
      scheduleSyncCallback(performSyncWorkOnRoot.bind(null, root));
    }
    if (supportsMicrotasks) {
      // Flush the queue in a microtask.
      if (__DEV__ && ReactCurrentActQueue.current !== null) {
        // Inside `act`, use our internal `act` queue so that these get flushed
        // at the end of the current scope even when using the sync version
        // of `act`.
        ReactCurrentActQueue.current.push(flushSyncCallbacks);
      } else {
        scheduleMicrotask(flushSyncCallbacks);
      }
    } else {
      // Flush the queue in an Immediate task.
      scheduleCallback(ImmediateSchedulerPriority, flushSyncCallbacks);
    }
    newCallbackNode = null;
  } else {
    let schedulerPriorityLevel;
    switch (lanesToEventPriority(nextLanes)) {
      case DiscreteEventPriority:
        schedulerPriorityLevel = ImmediateSchedulerPriority;
        break;
      case ContinuousEventPriority:
        schedulerPriorityLevel = UserBlockingSchedulerPriority;
        break;
      case DefaultEventPriority:
        schedulerPriorityLevel = NormalSchedulerPriority;
        break;
      case IdleEventPriority:
        schedulerPriorityLevel = IdleSchedulerPriority;
        break;
      default:
        schedulerPriorityLevel = NormalSchedulerPriority;
        break;
    }
    newCallbackNode = scheduleCallback(
      schedulerPriorityLevel,
      performConcurrentWorkOnRoot.bind(null, root),
    );
  }

  root.callbackPriority = newCallbackPriority;
  root.callbackNode = newCallbackNode;
}

// This is the entry point for every concurrent task, i.e. anything that
// goes through Scheduler.
function performConcurrentWorkOnRoot(root, didTimeout) {
  if (enableProfilerTimer && enableProfilerNestedUpdatePhase) {
    resetNestedUpdateFlag();
  }

  // Since we know we're in a React event, we can clear the current
  // event time. The next update will compute a new event time.
  currentEventTime = NoTimestamp;
  currentEventTransitionLane = NoLanes;

  invariant(
    (executionContext & (RenderContext | CommitContext)) === NoContext,
    'Should not already be working.',
  );

  // Flush any pending passive effects before deciding which lanes to work on,
  // in case they schedule additional work.
  const originalCallbackNode = root.callbackNode;
  const didFlushPassiveEffects = flushPassiveEffects();
  if (didFlushPassiveEffects) {
    // Something in the passive effect phase may have canceled the current task.
    // Check if the task node for this root was changed.
    if (root.callbackNode !== originalCallbackNode) {
      // The current task was canceled. Exit. We don't need to call
      // `ensureRootIsScheduled` because the check above implies either that
      // there's a new task, or that there's no remaining work on this root.
      return null;
    } else {
      // Current task was not canceled. Continue.
    }
  }

  // Determine the next lanes to work on, using the fields stored
  // on the root.
  let lanes = getNextLanes(
    root,
    root === workInProgressRoot ? workInProgressRootRenderLanes : NoLanes,
  );
  if (lanes === NoLanes) {
    // Defensive coding. This is never expected to happen.
    return null;
  }

  // We disable time-slicing in some cases: if the work has been CPU-bound
  // for too long ("expired" work, to prevent starvation), or we're in
  // sync-updates-by-default mode.
  // TODO: We only check `didTimeout` defensively, to account for a Scheduler
  // bug we're still investigating. Once the bug in Scheduler is fixed,
  // we can remove this, since we track expiration ourselves.
  let exitStatus =
    shouldTimeSlice(root, lanes) &&
    (disableSchedulerTimeoutInWorkLoop || !didTimeout)
      ? renderRootConcurrent(root, lanes)
      : renderRootSync(root, lanes);
  if (exitStatus !== RootIncomplete) {
    if (exitStatus === RootErrored) {
      const prevExecutionContext = executionContext;
      executionContext |= RetryAfterError;

      // If an error occurred during hydration,
      // discard server response and fall back to client side render.
      if (root.hydrate) {
        root.hydrate = false;
        if (__DEV__) {
          errorHydratingContainer(root.containerInfo);
        }
        clearContainer(root.containerInfo);
      }

      // If something threw an error, try rendering one more time. We'll render
      // synchronously to block concurrent data mutations, and we'll includes
      // all pending updates are included. If it still fails after the second
      // attempt, we'll give up and commit the resulting tree.
      const errorRetryLanes = getLanesToRetrySynchronouslyOnError(root);
      if (errorRetryLanes !== NoLanes) {
        lanes = errorRetryLanes;
        exitStatus = renderRootSync(root, errorRetryLanes);
      }

      executionContext = prevExecutionContext;
    }

    if (exitStatus === RootFatalErrored) {
      const fatalError = workInProgressRootFatalError;
      prepareFreshStack(root, NoLanes);
      markRootSuspended(root, lanes);
      ensureRootIsScheduled(root, now());
      throw fatalError;
    }

    // We now have a consistent tree. The next step is either to commit it,
    // or, if something suspended, wait to commit it after a timeout.
    const finishedWork: Fiber = (root.current.alternate: any);
    root.finishedWork = finishedWork;
    root.finishedLanes = lanes;
    finishConcurrentRender(root, exitStatus, lanes);
  }

  ensureRootIsScheduled(root, now());
  if (root.callbackNode === originalCallbackNode) {
    // The task node scheduled for this root is the same one that's
    // currently executed. Need to return a continuation.
    return performConcurrentWorkOnRoot.bind(null, root);
  }
  return null;
}

function finishConcurrentRender(root, exitStatus, lanes) {
  switch (exitStatus) {
    case RootIncomplete:
    case RootFatalErrored: {
      invariant(false, 'Root did not complete. This is a bug in React.');
    }
    // Flow knows about invariant, so it complains if I add a break
    // statement, but eslint doesn't know about invariant, so it complains
    // if I do. eslint-disable-next-line no-fallthrough
    case RootErrored: {
      // We should have already attempted to retry this tree. If we reached
      // this point, it errored again. Commit it.
      commitRoot(root);
      break;
    }
    case RootSuspended: {
      markRootSuspended(root, lanes);

      // We have an acceptable loading state. We need to figure out if we
      // should immediately commit it or wait a bit.

      if (
        includesOnlyRetries(lanes) &&
        // do not delay if we're inside an act() scope
        !shouldForceFlushFallbacksInDEV()
      ) {
        // This render only included retries, no updates. Throttle committing
        // retries so that we don't show too many loading states too quickly.
        const msUntilTimeout =
          globalMostRecentFallbackTime + FALLBACK_THROTTLE_MS - now();
        // Don't bother with a very short suspense time.
        if (msUntilTimeout > 10) {
          const nextLanes = getNextLanes(root, NoLanes);
          if (nextLanes !== NoLanes) {
            // There's additional work on this root.
            break;
          }
          const suspendedLanes = root.suspendedLanes;
          if (!isSubsetOfLanes(suspendedLanes, lanes)) {
            // We should prefer to render the fallback of at the last
            // suspended level. Ping the last suspended level to try
            // rendering it again.
            // FIXME: What if the suspended lanes are Idle? Should not restart.
            const eventTime = requestEventTime();
            markRootPinged(root, suspendedLanes, eventTime);
            break;
          }

          // The render is suspended, it hasn't timed out, and there's no
          // lower priority work to do. Instead of committing the fallback
          // immediately, wait for more data to arrive.
          root.timeoutHandle = scheduleTimeout(
            commitRoot.bind(null, root),
            msUntilTimeout,
          );
          break;
        }
      }
      // The work expired. Commit immediately.
      commitRoot(root);
      break;
    }
    case RootSuspendedWithDelay: {
      markRootSuspended(root, lanes);

      if (includesOnlyTransitions(lanes)) {
        // This is a transition, so we should exit without committing a
        // placeholder and without scheduling a timeout. Delay indefinitely
        // until we receive more data.
        break;
      }

      if (!shouldForceFlushFallbacksInDEV()) {
        // This is not a transition, but we did trigger an avoided state.
        // Schedule a placeholder to display after a short delay, using the Just
        // Noticeable Difference.
        // TODO: Is the JND optimization worth the added complexity? If this is
        // the only reason we track the event time, then probably not.
        // Consider removing.

        const mostRecentEventTime = getMostRecentEventTime(root, lanes);
        const eventTimeMs = mostRecentEventTime;
        const timeElapsedMs = now() - eventTimeMs;
        const msUntilTimeout = jnd(timeElapsedMs) - timeElapsedMs;

        // Don't bother with a very short suspense time.
        if (msUntilTimeout > 10) {
          // Instead of committing the fallback immediately, wait for more data
          // to arrive.
          root.timeoutHandle = scheduleTimeout(
            commitRoot.bind(null, root),
            msUntilTimeout,
          );
          break;
        }
      }

      // Commit the placeholder.
      commitRoot(root);
      break;
    }
    case RootCompleted: {
      // The work completed. Ready to commit.
      commitRoot(root);
      break;
    }
    default: {
      invariant(false, 'Unknown root exit status.');
    }
  }
}

function markRootSuspended(root, suspendedLanes) {
  // When suspending, we should always exclude lanes that were pinged or (more
  // rarely, since we try to avoid it) updated during the render phase.
  // TODO: Lol maybe there's a better way to factor this besides this
  // obnoxiously named function :)
  suspendedLanes = removeLanes(suspendedLanes, workInProgressRootPingedLanes);
  suspendedLanes = removeLanes(suspendedLanes, workInProgressRootUpdatedLanes);
  markRootSuspended_dontCallThisOneDirectly(root, suspendedLanes);
}

// This is the entry point for synchronous tasks that don't go
// through Scheduler
function performSyncWorkOnRoot(root) {
  if (enableProfilerTimer && enableProfilerNestedUpdatePhase) {
    syncNestedUpdateFlag();
  }

  invariant(
    (executionContext & (RenderContext | CommitContext)) === NoContext,
    'Should not already be working.',
  );

  flushPassiveEffects();

  let lanes = getNextLanes(root, NoLanes);
  if (!includesSomeLane(lanes, SyncLane)) {
    // There's no remaining sync work left.
    ensureRootIsScheduled(root, now());
    return null;
  }

  let exitStatus = renderRootSync(root, lanes);
  if (root.tag !== LegacyRoot && exitStatus === RootErrored) {
    const prevExecutionContext = executionContext;
    executionContext |= RetryAfterError;

    // If an error occurred during hydration,
    // discard server response and fall back to client side render.
    if (root.hydrate) {
      root.hydrate = false;
      if (__DEV__) {
        errorHydratingContainer(root.containerInfo);
      }
      clearContainer(root.containerInfo);
    }

    // If something threw an error, try rendering one more time. We'll render
    // synchronously to block concurrent data mutations, and we'll includes
    // all pending updates are included. If it still fails after the second
    // attempt, we'll give up and commit the resulting tree.
    const errorRetryLanes = getLanesToRetrySynchronouslyOnError(root);
    if (errorRetryLanes !== NoLanes) {
      lanes = errorRetryLanes;
      exitStatus = renderRootSync(root, lanes);
    }

    executionContext = prevExecutionContext;
  }

  if (exitStatus === RootFatalErrored) {
    const fatalError = workInProgressRootFatalError;
    prepareFreshStack(root, NoLanes);
    markRootSuspended(root, lanes);
    ensureRootIsScheduled(root, now());
    throw fatalError;
  }

  // We now have a consistent tree. Because this is a sync render, we
  // will commit it even if something suspended.
  const finishedWork: Fiber = (root.current.alternate: any);
  root.finishedWork = finishedWork;
  root.finishedLanes = lanes;
  commitRoot(root);

  // Before exiting, make sure there's a callback scheduled for the next
  // pending level.
  ensureRootIsScheduled(root, now());

  return null;
}

export function flushRoot(root: FiberRoot, lanes: Lanes) {
  if (lanes !== NoLanes) {
    markRootEntangled(root, mergeLanes(lanes, SyncLane));
    ensureRootIsScheduled(root, now());
    if ((executionContext & (RenderContext | CommitContext)) === NoContext) {
      resetRenderTimer();
      flushSyncCallbacks();
    }
  }
}

export function getExecutionContext(): ExecutionContext {
  return executionContext;
}

export function deferredUpdates<A>(fn: () => A): A {
  const previousPriority = getCurrentUpdatePriority();
  const prevTransition = ReactCurrentBatchConfig.transition;
  try {
    ReactCurrentBatchConfig.transition = 0;
    setCurrentUpdatePriority(DefaultEventPriority);
    return fn();
  } finally {
    setCurrentUpdatePriority(previousPriority);
    ReactCurrentBatchConfig.transition = prevTransition;
  }
}

export function batchedUpdates<A, R>(fn: A => R, a: A): R {
  const prevExecutionContext = executionContext;
  executionContext |= BatchedContext;
  try {
    return fn(a);
  } finally {
    executionContext = prevExecutionContext;
    // If there were legacy sync updates, flush them at the end of the outer
    // most batchedUpdates-like method.
    if (
      executionContext === NoContext &&
      // Treat `act` as if it's inside `batchedUpdates`, even in legacy mode.
      !(__DEV__ && ReactCurrentActQueue.isBatchingLegacy)
    ) {
      resetRenderTimer();
      flushSyncCallbacksOnlyInLegacyMode();
    }
  }
}

export function discreteUpdates<A, B, C, D, R>(
  fn: (A, B, C, D) => R,
  a: A,
  b: B,
  c: C,
  d: D,
): R {
  const previousPriority = getCurrentUpdatePriority();
  const prevTransition = ReactCurrentBatchConfig.transition;
  try {
    ReactCurrentBatchConfig.transition = 0;
    setCurrentUpdatePriority(DiscreteEventPriority);
    return fn(a, b, c, d);
  } finally {
    setCurrentUpdatePriority(previousPriority);
    ReactCurrentBatchConfig.transition = prevTransition;
    if (executionContext === NoContext) {
      resetRenderTimer();
    }
  }
}

// Overload the definition to the two valid signatures.
// Warning, this opts-out of checking the function body.
declare function flushSyncWithoutWarningIfAlreadyRendering<R>(fn: () => R): R;
// eslint-disable-next-line no-redeclare
declare function flushSyncWithoutWarningIfAlreadyRendering(): void;
// eslint-disable-next-line no-redeclare
export function flushSyncWithoutWarningIfAlreadyRendering(fn) {
  // In legacy mode, we flush pending passive effects at the beginning of the
  // next event, not at the end of the previous one.
  if (
    rootWithPendingPassiveEffects !== null &&
    rootWithPendingPassiveEffects.tag === LegacyRoot &&
    (executionContext & (RenderContext | CommitContext)) === NoContext
  ) {
    flushPassiveEffects();
  }

  const prevExecutionContext = executionContext;
  executionContext |= BatchedContext;

  const prevTransition = ReactCurrentBatchConfig.transition;
  const previousPriority = getCurrentUpdatePriority();
  try {
    ReactCurrentBatchConfig.transition = 0;
    setCurrentUpdatePriority(DiscreteEventPriority);
    if (fn) {
      return fn();
    } else {
      return undefined;
    }
  } finally {
    setCurrentUpdatePriority(previousPriority);
    ReactCurrentBatchConfig.transition = prevTransition;
    executionContext = prevExecutionContext;
    // Flush the immediate callbacks that were scheduled during this batch.
    // Note that this will happen even if batchedUpdates is higher up
    // the stack.
    if ((executionContext & (RenderContext | CommitContext)) === NoContext) {
      flushSyncCallbacks();
    }
  }
}

// Overload the definition to the two valid signatures.
// Warning, this opts-out of checking the function body.
declare function flushSync<R>(fn: () => R): R;
// eslint-disable-next-line no-redeclare
declare function flushSync(): void;
// eslint-disable-next-line no-redeclare
export function flushSync(fn) {
  if (__DEV__) {
    if ((executionContext & (RenderContext | CommitContext)) !== NoContext) {
      console.error(
        'flushSync was called from inside a lifecycle method. React cannot ' +
          'flush when React is already rendering. Consider moving this call to ' +
          'a scheduler task or micro task.',
      );
    }
  }
  return flushSyncWithoutWarningIfAlreadyRendering(fn);
}

export function flushControlled(fn: () => mixed): void {
  const prevExecutionContext = executionContext;
  executionContext |= BatchedContext;
  const prevTransition = ReactCurrentBatchConfig.transition;
  const previousPriority = getCurrentUpdatePriority();
  try {
    ReactCurrentBatchConfig.transition = 0;
    setCurrentUpdatePriority(DiscreteEventPriority);
    fn();
  } finally {
    setCurrentUpdatePriority(previousPriority);
    ReactCurrentBatchConfig.transition = prevTransition;

    executionContext = prevExecutionContext;
    if (executionContext === NoContext) {
      // Flush the immediate callbacks that were scheduled during this batch
      resetRenderTimer();
      flushSyncCallbacks();
    }
  }
}

export function pushRenderLanes(fiber: Fiber, lanes: Lanes) {
  pushToStack(subtreeRenderLanesCursor, subtreeRenderLanes, fiber);
  subtreeRenderLanes = mergeLanes(subtreeRenderLanes, lanes);
  workInProgressRootIncludedLanes = mergeLanes(
    workInProgressRootIncludedLanes,
    lanes,
  );
}

export function popRenderLanes(fiber: Fiber) {
  subtreeRenderLanes = subtreeRenderLanesCursor.current;
  popFromStack(subtreeRenderLanesCursor, fiber);
}

function prepareFreshStack(root: FiberRoot, lanes: Lanes) {
  root.finishedWork = null;
  root.finishedLanes = NoLanes;

  const timeoutHandle = root.timeoutHandle;
  if (timeoutHandle !== noTimeout) {
    // The root previous suspended and scheduled a timeout to commit a fallback
    // state. Now that we have additional work, cancel the timeout.
    root.timeoutHandle = noTimeout;
    // $FlowFixMe Complains noTimeout is not a TimeoutID, despite the check above
    cancelTimeout(timeoutHandle);
  }

  if (workInProgress !== null) {
    let interruptedWork = workInProgress.return;
    while (interruptedWork !== null) {
      unwindInterruptedWork(interruptedWork, workInProgressRootRenderLanes);
      interruptedWork = interruptedWork.return;
    }
  }
  workInProgressRoot = root;
  workInProgress = createWorkInProgress(root.current, null);
  workInProgressRootRenderLanes = subtreeRenderLanes = workInProgressRootIncludedLanes = lanes;
  workInProgressRootExitStatus = RootIncomplete;
  workInProgressRootFatalError = null;
  workInProgressRootSkippedLanes = NoLanes;
  workInProgressRootUpdatedLanes = NoLanes;
  workInProgressRootPingedLanes = NoLanes;

  enqueueInterleavedUpdates();

  if (__DEV__) {
    ReactStrictModeWarnings.discardPendingWarnings();
  }
}

function handleError(root, thrownValue): void {
  do {
    let erroredWork = workInProgress;
    try {
      // Reset module-level state that was set during the render phase.
      resetContextDependencies();
      resetHooksAfterThrow();
      resetCurrentDebugFiberInDEV();
      // TODO: I found and added this missing line while investigating a
      // separate issue. Write a regression test using string refs.
      ReactCurrentOwner.current = null;

      if (erroredWork === null || erroredWork.return === null) {
        // Expected to be working on a non-root fiber. This is a fatal error
        // because there's no ancestor that can handle it; the root is
        // supposed to capture all errors that weren't caught by an error
        // boundary.
        workInProgressRootExitStatus = RootFatalErrored;
        workInProgressRootFatalError = thrownValue;
        // Set `workInProgress` to null. This represents advancing to the next
        // sibling, or the parent if there are no siblings. But since the root
        // has no siblings nor a parent, we set it to null. Usually this is
        // handled by `completeUnitOfWork` or `unwindWork`, but since we're
        // intentionally not calling those, we need set it here.
        // TODO: Consider calling `unwindWork` to pop the contexts.
        workInProgress = null;
        return;
      }

      if (enableProfilerTimer && erroredWork.mode & ProfileMode) {
        // Record the time spent rendering before an error was thrown. This
        // avoids inaccurate Profiler durations in the case of a
        // suspended render.
        stopProfilerTimerIfRunningAndRecordDelta(erroredWork, true);
      }

      throwException(
        root,
        erroredWork.return,
        erroredWork,
        thrownValue,
        workInProgressRootRenderLanes,
      );
      completeUnitOfWork(erroredWork);
    } catch (yetAnotherThrownValue) {
      // Something in the return path also threw.
      thrownValue = yetAnotherThrownValue;
      if (workInProgress === erroredWork && erroredWork !== null) {
        // If this boundary has already errored, then we had trouble processing
        // the error. Bubble it to the next boundary.
        erroredWork = erroredWork.return;
        workInProgress = erroredWork;
      } else {
        erroredWork = workInProgress;
      }
      continue;
    }
    // Return to the normal work loop.
    return;
  } while (true);
}

function pushDispatcher() {
  const prevDispatcher = ReactCurrentDispatcher.current;
  ReactCurrentDispatcher.current = ContextOnlyDispatcher;
  if (prevDispatcher === null) {
    // The React isomorphic package does not include a default dispatcher.
    // Instead the first renderer will lazily attach one, in order to give
    // nicer error messages.
    return ContextOnlyDispatcher;
  } else {
    return prevDispatcher;
  }
}

function popDispatcher(prevDispatcher) {
  ReactCurrentDispatcher.current = prevDispatcher;
}

export function markCommitTimeOfFallback() {
  globalMostRecentFallbackTime = now();
}

export function markSkippedUpdateLanes(lane: Lane | Lanes): void {
  workInProgressRootSkippedLanes = mergeLanes(
    lane,
    workInProgressRootSkippedLanes,
  );
}

export function renderDidSuspend(): void {
  if (workInProgressRootExitStatus === RootIncomplete) {
    workInProgressRootExitStatus = RootSuspended;
  }
}

export function renderDidSuspendDelayIfPossible(): void {
  if (
    workInProgressRootExitStatus === RootIncomplete ||
    workInProgressRootExitStatus === RootSuspended
  ) {
    workInProgressRootExitStatus = RootSuspendedWithDelay;
  }

  // Check if there are updates that we skipped tree that might have unblocked
  // this render.
  if (
    workInProgressRoot !== null &&
    (includesNonIdleWork(workInProgressRootSkippedLanes) ||
      includesNonIdleWork(workInProgressRootUpdatedLanes))
  ) {
    // Mark the current render as suspended so that we switch to working on
    // the updates that were skipped. Usually we only suspend at the end of
    // the render phase.
    // TODO: We should probably always mark the root as suspended immediately
    // (inside this function), since by suspending at the end of the render
    // phase introduces a potential mistake where we suspend lanes that were
    // pinged or updated while we were rendering.
    markRootSuspended(workInProgressRoot, workInProgressRootRenderLanes);
  }
}

export function renderDidError() {
  if (workInProgressRootExitStatus !== RootCompleted) {
    workInProgressRootExitStatus = RootErrored;
  }
}

// Called during render to determine if anything has suspended.
// Returns false if we're not sure.
export function renderHasNotSuspendedYet(): boolean {
  // If something errored or completed, we can't really be sure,
  // so those are false.
  return workInProgressRootExitStatus === RootIncomplete;
}

function renderRootSync(root: FiberRoot, lanes: Lanes) {
  const prevExecutionContext = executionContext;
  executionContext |= RenderContext;
  const prevDispatcher = pushDispatcher();

  // If the root or lanes have changed, throw out the existing stack
  // and prepare a fresh one. Otherwise we'll continue where we left off.
  if (workInProgressRoot !== root || workInProgressRootRenderLanes !== lanes) {
    if (enableUpdaterTracking) {
      if (isDevToolsPresent) {
        const memoizedUpdaters = root.memoizedUpdaters;
        if (memoizedUpdaters.size > 0) {
          restorePendingUpdaters(root, workInProgressRootRenderLanes);
          memoizedUpdaters.clear();
        }

        // At this point, move Fibers that scheduled the upcoming work from the Map to the Set.
        // If we bailout on this work, we'll move them back (like above).
        // It's important to move them now in case the work spawns more work at the same priority with different updaters.
        // That way we can keep the current update and future updates separate.
        movePendingFibersToMemoized(root, lanes);
      }
    }

    prepareFreshStack(root, lanes);
  }

  if (__DEV__) {
    if (enableDebugTracing) {
      logRenderStarted(lanes);
    }
  }

  if (enableSchedulingProfiler) {
    markRenderStarted(lanes);
  }

  do {
    try {
      workLoopSync();
      break;
    } catch (thrownValue) {
      handleError(root, thrownValue);
    }
  } while (true);
  resetContextDependencies();

  executionContext = prevExecutionContext;
  popDispatcher(prevDispatcher);

  if (workInProgress !== null) {
    // This is a sync render, so we should have finished the whole tree.
    invariant(
      false,
      'Cannot commit an incomplete root. This error is likely caused by a ' +
        'bug in React. Please file an issue.',
    );
  }

  if (__DEV__) {
    if (enableDebugTracing) {
      logRenderStopped();
    }
  }

  if (enableSchedulingProfiler) {
    markRenderStopped();
  }

  // Set this to null to indicate there's no in-progress render.
  workInProgressRoot = null;
  workInProgressRootRenderLanes = NoLanes;

  return workInProgressRootExitStatus;
}

// The work loop is an extremely hot path. Tell Closure not to inline it.
/** @noinline */
function workLoopSync() {
  // Already timed out, so perform work without checking if we need to yield.
  while (workInProgress !== null) {
    performUnitOfWork(workInProgress);
  }
}

function renderRootConcurrent(root: FiberRoot, lanes: Lanes) {
  const prevExecutionContext = executionContext;
  executionContext |= RenderContext;
  const prevDispatcher = pushDispatcher();

  // If the root or lanes have changed, throw out the existing stack
  // and prepare a fresh one. Otherwise we'll continue where we left off.
  if (workInProgressRoot !== root || workInProgressRootRenderLanes !== lanes) {
    if (enableUpdaterTracking) {
      if (isDevToolsPresent) {
        const memoizedUpdaters = root.memoizedUpdaters;
        if (memoizedUpdaters.size > 0) {
          restorePendingUpdaters(root, workInProgressRootRenderLanes);
          memoizedUpdaters.clear();
        }

        // At this point, move Fibers that scheduled the upcoming work from the Map to the Set.
        // If we bailout on this work, we'll move them back (like above).
        // It's important to move them now in case the work spawns more work at the same priority with different updaters.
        // That way we can keep the current update and future updates separate.
        movePendingFibersToMemoized(root, lanes);
      }
    }

    resetRenderTimer();
    prepareFreshStack(root, lanes);
  }

  if (__DEV__) {
    if (enableDebugTracing) {
      logRenderStarted(lanes);
    }
  }

  if (enableSchedulingProfiler) {
    markRenderStarted(lanes);
  }

  do {
    try {
      workLoopConcurrent();
      break;
    } catch (thrownValue) {
      handleError(root, thrownValue);
    }
  } while (true);
  resetContextDependencies();

  popDispatcher(prevDispatcher);
  executionContext = prevExecutionContext;

  if (__DEV__) {
    if (enableDebugTracing) {
      logRenderStopped();
    }
  }

  // Check if the tree has completed.
  if (workInProgress !== null) {
    // Still work remaining.
    if (enableSchedulingProfiler) {
      markRenderYielded();
    }
    return RootIncomplete;
  } else {
    // Completed the tree.
    if (enableSchedulingProfiler) {
      markRenderStopped();
    }

    // Set this to null to indicate there's no in-progress render.
    workInProgressRoot = null;
    workInProgressRootRenderLanes = NoLanes;

    // Return the final exit status.
    return workInProgressRootExitStatus;
  }
}

/** @noinline */
function workLoopConcurrent() {
  // Perform work until Scheduler asks us to yield
  while (workInProgress !== null && !shouldYield()) {
    performUnitOfWork(workInProgress);
  }
}

// 执行工作单元
function performUnitOfWork(unitOfWork: Fiber): void {
  // The current, flushed, state of this fiber is the alternate. Ideally
  // nothing should rely on this, but relying on it here means that we don't
  // need an additional field on the work in progress.
  const current = unitOfWork.alternate;
  setCurrentDebugFiberInDEV(unitOfWork);

  let next;
  if (enableProfilerTimer && (unitOfWork.mode & ProfileMode) !== NoMode) {
    startProfilerTimer(unitOfWork);
    next = beginWork(current, unitOfWork, subtreeRenderLanes);
    stopProfilerTimerIfRunningAndRecordDelta(unitOfWork, true);
  } else {
    next = beginWork(current, unitOfWork, subtreeRenderLanes);
  }

  resetCurrentDebugFiberInDEV();
  unitOfWork.memoizedProps = unitOfWork.pendingProps;
  if (next === null) {
    // If this doesn't spawn new work, complete the current work.
    completeUnitOfWork(unitOfWork);
  } else {
    workInProgress = next;
  }

  ReactCurrentOwner.current = null;
}

function completeUnitOfWork(unitOfWork: Fiber): void {
  // Attempt to complete the current unit of work, then move to the next
  // sibling. If there are no more siblings, return to the parent fiber.
  let completedWork = unitOfWork;
  do {
    // The current, flushed, state of this fiber is the alternate. Ideally
    // nothing should rely on this, but relying on it here means that we don't
    // need an additional field on the work in progress.
    const current = completedWork.alternate;
    const returnFiber = completedWork.return;

    // Check if the work completed or if something threw.
    if ((completedWork.flags & Incomplete) === NoFlags) {
      setCurrentDebugFiberInDEV(completedWork);
      let next;
      if (
        !enableProfilerTimer ||
        (completedWork.mode & ProfileMode) === NoMode
      ) {
        next = completeWork(current, completedWork, subtreeRenderLanes);
      } else {
        startProfilerTimer(completedWork);
        next = completeWork(current, completedWork, subtreeRenderLanes);
        // Update render duration assuming we didn't error.
        stopProfilerTimerIfRunningAndRecordDelta(completedWork, false);
      }
      resetCurrentDebugFiberInDEV();

      if (next !== null) {
        // Completing this fiber spawned new work. Work on that next.
        workInProgress = next;
        return;
      }
<<<<<<< HEAD

      resetChildLanes(completedWork);

      if (
        returnFiber !== null &&
        // Do not append effects to parents if a sibling failed to complete
        (returnFiber.flags & Incomplete) === NoFlags
      ) {
        // Append all the effects of the subtree and this fiber onto the effect
        // list of the parent. The completion order of the children affects the
        // side-effect order.
        // 所有有effectTag的Fiber节点都会被追加在effectList中
        // 最终形成一条以rootFiber.firstEffect为起点的单向链表。
        if (returnFiber.firstEffect === null) {
          returnFiber.firstEffect = completedWork.firstEffect;
        }
        if (completedWork.lastEffect !== null) {
          if (returnFiber.lastEffect !== null) {
            returnFiber.lastEffect.nextEffect = completedWork.firstEffect;
          }
          returnFiber.lastEffect = completedWork.lastEffect;
        }

        // If this fiber had side-effects, we append it AFTER the children's
        // side-effects. We can perform certain side-effects earlier if needed,
        // by doing multiple passes over the effect list. We don't want to
        // schedule our own side-effect on our own list because if end up
        // reusing children we'll schedule this effect onto itself since we're
        // at the end.
        const flags = completedWork.flags;

        // Skip both NoWork and PerformedWork tags when creating the effect
        // list. PerformedWork effect is read by React DevTools but shouldn't be
        // committed.
        if (flags > PerformedWork) {
          if (returnFiber.lastEffect !== null) {
            returnFiber.lastEffect.nextEffect = completedWork;
          } else {
            returnFiber.firstEffect = completedWork;
          }
          returnFiber.lastEffect = completedWork;
        }
      }
=======
>>>>>>> 19092ac8
    } else {
      // This fiber did not complete because something threw. Pop values off
      // the stack without entering the complete phase. If this is a boundary,
      // capture values if possible.
      const next = unwindWork(completedWork, subtreeRenderLanes);

      // Because this fiber did not complete, don't reset its lanes.

      if (next !== null) {
        // If completing this work spawned new work, do that next. We'll come
        // back here again.
        // Since we're restarting, remove anything that is not a host effect
        // from the effect tag.
        next.flags &= HostEffectMask;
        workInProgress = next;
        return;
      }

      if (
        enableProfilerTimer &&
        (completedWork.mode & ProfileMode) !== NoMode
      ) {
        // Record the render duration for the fiber that errored.
        stopProfilerTimerIfRunningAndRecordDelta(completedWork, false);

        // Include the time spent working on failed children before continuing.
        let actualDuration = completedWork.actualDuration;
        let child = completedWork.child;
        while (child !== null) {
          actualDuration += child.actualDuration;
          child = child.sibling;
        }
        completedWork.actualDuration = actualDuration;
      }

      if (returnFiber !== null) {
        // Mark the parent fiber as incomplete and clear its subtree flags.
        returnFiber.flags |= Incomplete;
        returnFiber.subtreeFlags = NoFlags;
        returnFiber.deletions = null;
      }
    }

    const siblingFiber = completedWork.sibling;
    if (siblingFiber !== null) {
      // If there is more work to do in this returnFiber, do that next.
      workInProgress = siblingFiber;
      return;
    }
    // Otherwise, return to the parent
    completedWork = returnFiber;
    // Update the next thing we're working on in case something throws.
    workInProgress = completedWork;
  } while (completedWork !== null);

  // We've reached the root.
  if (workInProgressRootExitStatus === RootIncomplete) {
    workInProgressRootExitStatus = RootCompleted;
  }
}

function commitRoot(root) {
  // TODO: This no longer makes any sense. We already wrap the mutation and
  // layout phases. Should be able to remove.
  const previousUpdateLanePriority = getCurrentUpdatePriority();
  const prevTransition = ReactCurrentBatchConfig.transition;
  try {
    ReactCurrentBatchConfig.transition = 0;
    setCurrentUpdatePriority(DiscreteEventPriority);
    commitRootImpl(root, previousUpdateLanePriority);
  } finally {
    ReactCurrentBatchConfig.transition = prevTransition;
    setCurrentUpdatePriority(previousUpdateLanePriority);
  }

  return null;
}

function commitRootImpl(root, renderPriorityLevel) {
  do {
    // `flushPassiveEffects` will call `flushSyncUpdateQueue` at the end, which
    // means `flushPassiveEffects` will sometimes result in additional
    // passive effects. So we need to keep flushing in a loop until there are
    // no more pending effects.
    // TODO: Might be better if `flushPassiveEffects` did not automatically
    // flush synchronous work at the end, to avoid factoring hazards like this.
    flushPassiveEffects();
  } while (rootWithPendingPassiveEffects !== null);
  flushRenderPhaseStrictModeWarningsInDEV();

  invariant(
    (executionContext & (RenderContext | CommitContext)) === NoContext,
    'Should not already be working.',
  );

  const finishedWork = root.finishedWork;
  const lanes = root.finishedLanes;

  if (__DEV__) {
    if (enableDebugTracing) {
      logCommitStarted(lanes);
    }
  }

  if (enableSchedulingProfiler) {
    markCommitStarted(lanes);
  }

  if (finishedWork === null) {
    if (__DEV__) {
      if (enableDebugTracing) {
        logCommitStopped();
      }
    }

    if (enableSchedulingProfiler) {
      markCommitStopped();
    }

    return null;
  } else {
    if (__DEV__) {
      if (lanes === NoLanes) {
        console.error(
          'root.finishedLanes should not be empty during a commit. This is a ' +
            'bug in React.',
        );
      }
    }
  }
  root.finishedWork = null;
  root.finishedLanes = NoLanes;

  invariant(
    finishedWork !== root.current,
    'Cannot commit the same tree as before. This error is likely caused by ' +
      'a bug in React. Please file an issue.',
  );

  // commitRoot never returns a continuation; it always finishes synchronously.
  // So we can clear these now to allow a new callback to be scheduled.
  root.callbackNode = null;
  root.callbackPriority = NoLane;

  // Update the first and last pending times on this root. The new first
  // pending time is whatever is left on the root fiber.
  let remainingLanes = mergeLanes(finishedWork.lanes, finishedWork.childLanes);
  markRootFinished(root, remainingLanes);

  if (root === workInProgressRoot) {
    // We can reset these now that they are finished.
    workInProgressRoot = null;
    workInProgress = null;
    workInProgressRootRenderLanes = NoLanes;
  } else {
    // This indicates that the last root we worked on is not the same one that
    // we're committing now. This most commonly happens when a suspended root
    // times out.
  }

  // If there are pending passive effects, schedule a callback to process them.
  // Do this as early as possible, so it is queued before anything else that
  // might get scheduled in the commit phase. (See #16714.)
  // TODO: Delete all other places that schedule the passive effect callback
  // They're redundant.
  if (
    (finishedWork.subtreeFlags & PassiveMask) !== NoFlags ||
    (finishedWork.flags & PassiveMask) !== NoFlags
  ) {
    if (!rootDoesHavePassiveEffects) {
      rootDoesHavePassiveEffects = true;
      scheduleCallback(NormalSchedulerPriority, () => {
        flushPassiveEffects();
        return null;
      });
    }
  }

  // Check if there are any effects in the whole tree.
  // TODO: This is left over from the effect list implementation, where we had
  // to check for the existence of `firstEffect` to satisfy Flow. I think the
  // only other reason this optimization exists is because it affects profiling.
  // Reconsider whether this is necessary.
  const subtreeHasEffects =
    (finishedWork.subtreeFlags &
      (BeforeMutationMask | MutationMask | LayoutMask | PassiveMask)) !==
    NoFlags;
  const rootHasEffect =
    (finishedWork.flags &
      (BeforeMutationMask | MutationMask | LayoutMask | PassiveMask)) !==
    NoFlags;

  if (subtreeHasEffects || rootHasEffect) {
    const prevTransition = ReactCurrentBatchConfig.transition;
    ReactCurrentBatchConfig.transition = 0;
    const previousPriority = getCurrentUpdatePriority();
    setCurrentUpdatePriority(DiscreteEventPriority);

    const prevExecutionContext = executionContext;
    executionContext |= CommitContext;

    // Reset this to null before calling lifecycles
    ReactCurrentOwner.current = null;

    // The commit phase is broken into several sub-phases. We do a separate pass
    // of the effect list for each phase: all mutation effects come before all
    // layout effects, and so on.

    // The first phase a "before mutation" phase. We use this phase to read the
    // state of the host tree right before we mutate it. This is where
    // getSnapshotBeforeUpdate is called.
    const shouldFireAfterActiveInstanceBlur = commitBeforeMutationEffects(
      root,
      finishedWork,
    );

    if (enableProfilerTimer) {
      // Mark the current commit time to be shared by all Profilers in this
      // batch. This enables them to be grouped later.
      recordCommitTime();
    }

    if (enableProfilerTimer && enableProfilerNestedUpdateScheduledHook) {
      // Track the root here, rather than in commitLayoutEffects(), because of ref setters.
      // Updates scheduled during ref detachment should also be flagged.
      rootCommittingMutationOrLayoutEffects = root;
    }

    // The next phase is the mutation phase, where we mutate the host tree.
    commitMutationEffects(root, finishedWork, lanes);

    if (enableCreateEventHandleAPI) {
      if (shouldFireAfterActiveInstanceBlur) {
        afterActiveInstanceBlur();
      }
    }
    resetAfterCommit(root.containerInfo);

    // The work-in-progress tree is now the current tree. This must come after
    // the mutation phase, so that the previous tree is still current during
    // componentWillUnmount, but before the layout phase, so that the finished
    // work is current during componentDidMount/Update.
    root.current = finishedWork;

    // The next phase is the layout phase, where we call effects that read
    // the host tree after it's been mutated. The idiomatic use case for this is
    // layout, but class component lifecycles also fire here for legacy reasons.
    if (__DEV__) {
      if (enableDebugTracing) {
        logLayoutEffectsStarted(lanes);
      }
    }
    if (enableSchedulingProfiler) {
      markLayoutEffectsStarted(lanes);
    }
    commitLayoutEffects(finishedWork, root, lanes);
    if (__DEV__) {
      if (enableDebugTracing) {
        logLayoutEffectsStopped();
      }
    }

    if (enableSchedulingProfiler) {
      markLayoutEffectsStopped();
    }

    if (enableProfilerTimer && enableProfilerNestedUpdateScheduledHook) {
      rootCommittingMutationOrLayoutEffects = null;
    }

    // Tell Scheduler to yield at the end of the frame, so the browser has an
    // opportunity to paint.
    requestPaint();

    executionContext = prevExecutionContext;

    // Reset the priority to the previous non-sync value.
    setCurrentUpdatePriority(previousPriority);
    ReactCurrentBatchConfig.transition = prevTransition;
  } else {
    // No effects.
    root.current = finishedWork;
    // Measure these anyway so the flamegraph explicitly shows that there were
    // no effects.
    // TODO: Maybe there's a better way to report this.
    if (enableProfilerTimer) {
      recordCommitTime();
    }
  }

  const rootDidHavePassiveEffects = rootDoesHavePassiveEffects;

  if (rootDoesHavePassiveEffects) {
    // This commit has passive effects. Stash a reference to them. But don't
    // schedule a callback until after flushing layout work.
    rootDoesHavePassiveEffects = false;
    rootWithPendingPassiveEffects = root;
    pendingPassiveEffectsLanes = lanes;
  }

  // Read this again, since an effect might have updated it
  remainingLanes = root.pendingLanes;

  // Check if there's remaining work on this root
  if (remainingLanes === NoLanes) {
    // If there's no remaining work, we can clear the set of already failed
    // error boundaries.
    legacyErrorBoundariesThatAlreadyFailed = null;
  }

  if (__DEV__ && enableStrictEffects) {
    if (!rootDidHavePassiveEffects) {
      commitDoubleInvokeEffectsInDEV(root.current, false);
    }
  }

  if (includesSomeLane(remainingLanes, (SyncLane: Lane))) {
    if (enableProfilerTimer && enableProfilerNestedUpdatePhase) {
      markNestedUpdateScheduled();
    }

    // Count the number of times the root synchronously re-renders without
    // finishing. If there are too many, it indicates an infinite update loop.
    if (root === rootWithNestedUpdates) {
      nestedUpdateCount++;
    } else {
      nestedUpdateCount = 0;
      rootWithNestedUpdates = root;
    }
  } else {
    nestedUpdateCount = 0;
  }

  onCommitRootDevTools(finishedWork.stateNode, renderPriorityLevel);

  if (enableUpdaterTracking) {
    if (isDevToolsPresent) {
      root.memoizedUpdaters.clear();
    }
  }

  if (__DEV__) {
    onCommitRootTestSelector();
  }

  // Always call this before exiting `commitRoot`, to ensure that any
  // additional work on this root is scheduled.
  ensureRootIsScheduled(root, now());

  if (hasUncaughtError) {
    hasUncaughtError = false;
    const error = firstUncaughtError;
    firstUncaughtError = null;
    throw error;
  }

  // If the passive effects are the result of a discrete render, flush them
  // synchronously at the end of the current task so that the result is
  // immediately observable. Otherwise, we assume that they are not
  // order-dependent and do not need to be observed by external systems, so we
  // can wait until after paint.
  // TODO: We can optimize this by not scheduling the callback earlier. Since we
  // currently schedule the callback in multiple places, will wait until those
  // are consolidated.
  if (
    includesSomeLane(pendingPassiveEffectsLanes, SyncLane) &&
    root.tag !== LegacyRoot
  ) {
    flushPassiveEffects();
  }

  // If layout work was scheduled, flush it now.
  flushSyncCallbacks();

  if (__DEV__) {
    if (enableDebugTracing) {
      logCommitStopped();
    }
  }

  if (enableSchedulingProfiler) {
    markCommitStopped();
  }

  return null;
}

export function flushPassiveEffects(): boolean {
  // Returns whether passive effects were flushed.
  // TODO: Combine this check with the one in flushPassiveEFfectsImpl. We should
  // probably just combine the two functions. I believe they were only separate
  // in the first place because we used to wrap it with
  // `Scheduler.runWithPriority`, which accepts a function. But now we track the
  // priority within React itself, so we can mutate the variable directly.
  if (rootWithPendingPassiveEffects !== null) {
    const renderPriority = lanesToEventPriority(pendingPassiveEffectsLanes);
    const priority = lowerEventPriority(DefaultEventPriority, renderPriority);
    const prevTransition = ReactCurrentBatchConfig.transition;
    const previousPriority = getCurrentUpdatePriority();
    try {
      ReactCurrentBatchConfig.transition = 0;
      setCurrentUpdatePriority(priority);
      return flushPassiveEffectsImpl();
    } finally {
      setCurrentUpdatePriority(previousPriority);
      ReactCurrentBatchConfig.transition = prevTransition;
    }
  }
  return false;
}

export function enqueuePendingPassiveProfilerEffect(fiber: Fiber): void {
  if (enableProfilerTimer && enableProfilerCommitHooks) {
    pendingPassiveProfilerEffects.push(fiber);
    if (!rootDoesHavePassiveEffects) {
      rootDoesHavePassiveEffects = true;
      scheduleCallback(NormalSchedulerPriority, () => {
        flushPassiveEffects();
        return null;
      });
    }
  }
}

function flushPassiveEffectsImpl() {
  if (rootWithPendingPassiveEffects === null) {
    return false;
  }

  const root = rootWithPendingPassiveEffects;
  const lanes = pendingPassiveEffectsLanes;
  rootWithPendingPassiveEffects = null;
  // TODO: This is sometimes out of sync with rootWithPendingPassiveEffects.
  // Figure out why and fix it. It's not causing any known issues (probably
  // because it's only used for profiling), but it's a refactor hazard.
  pendingPassiveEffectsLanes = NoLanes;

  invariant(
    (executionContext & (RenderContext | CommitContext)) === NoContext,
    'Cannot flush passive effects while already rendering.',
  );

  if (__DEV__) {
    if (enableDebugTracing) {
      logPassiveEffectsStarted(lanes);
    }
  }

  if (enableSchedulingProfiler) {
    markPassiveEffectsStarted(lanes);
  }

  if (__DEV__) {
    isFlushingPassiveEffects = true;
  }

  const prevExecutionContext = executionContext;
  executionContext |= CommitContext;

  commitPassiveUnmountEffects(root.current);
  commitPassiveMountEffects(root, root.current);

  // TODO: Move to commitPassiveMountEffects
  if (enableProfilerTimer && enableProfilerCommitHooks) {
    const profilerEffects = pendingPassiveProfilerEffects;
    pendingPassiveProfilerEffects = [];
    for (let i = 0; i < profilerEffects.length; i++) {
      const fiber = ((profilerEffects[i]: any): Fiber);
      commitPassiveEffectDurations(root, fiber);
    }
  }

  if (__DEV__) {
    isFlushingPassiveEffects = false;
  }

  if (__DEV__) {
    if (enableDebugTracing) {
      logPassiveEffectsStopped();
    }
  }

  if (enableSchedulingProfiler) {
    markPassiveEffectsStopped();
  }

  if (__DEV__ && enableStrictEffects) {
    commitDoubleInvokeEffectsInDEV(root.current, true);
  }

  executionContext = prevExecutionContext;

  flushSyncCallbacks();

  // If additional passive effects were scheduled, increment a counter. If this
  // exceeds the limit, we'll fire a warning.
  nestedPassiveUpdateCount =
    rootWithPendingPassiveEffects === null ? 0 : nestedPassiveUpdateCount + 1;

  // TODO: Move to commitPassiveMountEffects
  onPostCommitRootDevTools(root);
  if (enableProfilerTimer && enableProfilerCommitHooks) {
    const stateNode = root.current.stateNode;
    stateNode.effectDuration = 0;
    stateNode.passiveEffectDuration = 0;
  }

  return true;
}

export function isAlreadyFailedLegacyErrorBoundary(instance: mixed): boolean {
  return (
    legacyErrorBoundariesThatAlreadyFailed !== null &&
    legacyErrorBoundariesThatAlreadyFailed.has(instance)
  );
}

export function markLegacyErrorBoundaryAsFailed(instance: mixed) {
  if (legacyErrorBoundariesThatAlreadyFailed === null) {
    legacyErrorBoundariesThatAlreadyFailed = new Set([instance]);
  } else {
    legacyErrorBoundariesThatAlreadyFailed.add(instance);
  }
}

function prepareToThrowUncaughtError(error: mixed) {
  if (!hasUncaughtError) {
    hasUncaughtError = true;
    firstUncaughtError = error;
  }
}
export const onUncaughtError = prepareToThrowUncaughtError;

function captureCommitPhaseErrorOnRoot(
  rootFiber: Fiber,
  sourceFiber: Fiber,
  error: mixed,
) {
  const errorInfo = createCapturedValue(error, sourceFiber);
  const update = createRootErrorUpdate(rootFiber, errorInfo, (SyncLane: Lane));
  enqueueUpdate(rootFiber, update, (SyncLane: Lane));
  const eventTime = requestEventTime();
  const root = markUpdateLaneFromFiberToRoot(rootFiber, (SyncLane: Lane));
  if (root !== null) {
    markRootUpdated(root, SyncLane, eventTime);
    ensureRootIsScheduled(root, eventTime);
  }
}

export function captureCommitPhaseError(
  sourceFiber: Fiber,
  nearestMountedAncestor: Fiber | null,
  error: mixed,
) {
  if (sourceFiber.tag === HostRoot) {
    // Error was thrown at the root. There is no parent, so the root
    // itself should capture it.
    captureCommitPhaseErrorOnRoot(sourceFiber, sourceFiber, error);
    return;
  }

  let fiber = null;
  if (skipUnmountedBoundaries) {
    fiber = nearestMountedAncestor;
  } else {
    fiber = sourceFiber.return;
  }

  while (fiber !== null) {
    if (fiber.tag === HostRoot) {
      captureCommitPhaseErrorOnRoot(fiber, sourceFiber, error);
      return;
    } else if (fiber.tag === ClassComponent) {
      const ctor = fiber.type;
      const instance = fiber.stateNode;
      if (
        typeof ctor.getDerivedStateFromError === 'function' ||
        (typeof instance.componentDidCatch === 'function' &&
          !isAlreadyFailedLegacyErrorBoundary(instance))
      ) {
        const errorInfo = createCapturedValue(error, sourceFiber);
        const update = createClassErrorUpdate(
          fiber,
          errorInfo,
          (SyncLane: Lane),
        );
        enqueueUpdate(fiber, update, (SyncLane: Lane));
        const eventTime = requestEventTime();
        const root = markUpdateLaneFromFiberToRoot(fiber, (SyncLane: Lane));
        if (root !== null) {
          markRootUpdated(root, SyncLane, eventTime);
          ensureRootIsScheduled(root, eventTime);
        }
        return;
      }
    }
    fiber = fiber.return;
  }

  if (__DEV__) {
    // TODO: Until we re-land skipUnmountedBoundaries (see #20147), this warning
    // will fire for errors that are thrown by destroy functions inside deleted
    // trees. What it should instead do is propagate the error to the parent of
    // the deleted tree. In the meantime, do not add this warning to the
    // allowlist; this is only for our internal use.
    console.error(
      'Internal React error: Attempted to capture a commit phase error ' +
        'inside a detached tree. This indicates a bug in React. Likely ' +
        'causes include deleting the same fiber more than once, committing an ' +
        'already-finished tree, or an inconsistent return pointer.\n\n' +
        'Error message:\n\n%s',
      error,
    );
  }
}

export function pingSuspendedRoot(
  root: FiberRoot,
  wakeable: Wakeable,
  pingedLanes: Lanes,
) {
  const pingCache = root.pingCache;
  if (pingCache !== null) {
    // The wakeable resolved, so we no longer need to memoize, because it will
    // never be thrown again.
    pingCache.delete(wakeable);
  }

  const eventTime = requestEventTime();
  markRootPinged(root, pingedLanes, eventTime);

  if (
    workInProgressRoot === root &&
    isSubsetOfLanes(workInProgressRootRenderLanes, pingedLanes)
  ) {
    // Received a ping at the same priority level at which we're currently
    // rendering. We might want to restart this render. This should mirror
    // the logic of whether or not a root suspends once it completes.

    // TODO: If we're rendering sync either due to Sync, Batched or expired,
    // we should probably never restart.

    // If we're suspended with delay, or if it's a retry, we'll always suspend
    // so we can always restart.
    if (
      workInProgressRootExitStatus === RootSuspendedWithDelay ||
      (workInProgressRootExitStatus === RootSuspended &&
        includesOnlyRetries(workInProgressRootRenderLanes) &&
        now() - globalMostRecentFallbackTime < FALLBACK_THROTTLE_MS)
    ) {
      // Restart from the root.
      prepareFreshStack(root, NoLanes);
    } else {
      // Even though we can't restart right now, we might get an
      // opportunity later. So we mark this render as having a ping.
      workInProgressRootPingedLanes = mergeLanes(
        workInProgressRootPingedLanes,
        pingedLanes,
      );
    }
  }

  ensureRootIsScheduled(root, eventTime);
}

function retryTimedOutBoundary(boundaryFiber: Fiber, retryLane: Lane) {
  // The boundary fiber (a Suspense component or SuspenseList component)
  // previously was rendered in its fallback state. One of the promises that
  // suspended it has resolved, which means at least part of the tree was
  // likely unblocked. Try rendering again, at a new lanes.
  if (retryLane === NoLane) {
    // TODO: Assign this to `suspenseState.retryLane`? to avoid
    // unnecessary entanglement?
    retryLane = requestRetryLane(boundaryFiber);
  }
  // TODO: Special case idle priority?
  const eventTime = requestEventTime();
  const root = markUpdateLaneFromFiberToRoot(boundaryFiber, retryLane);
  if (root !== null) {
    markRootUpdated(root, retryLane, eventTime);
    ensureRootIsScheduled(root, eventTime);
  }
}

export function retryDehydratedSuspenseBoundary(boundaryFiber: Fiber) {
  const suspenseState: null | SuspenseState = boundaryFiber.memoizedState;
  let retryLane = NoLane;
  if (suspenseState !== null) {
    retryLane = suspenseState.retryLane;
  }
  retryTimedOutBoundary(boundaryFiber, retryLane);
}

export function resolveRetryWakeable(boundaryFiber: Fiber, wakeable: Wakeable) {
  let retryLane = NoLane; // Default
  let retryCache: WeakSet<Wakeable> | Set<Wakeable> | null;
  if (enableSuspenseServerRenderer) {
    switch (boundaryFiber.tag) {
      case SuspenseComponent:
        retryCache = boundaryFiber.stateNode;
        const suspenseState: null | SuspenseState = boundaryFiber.memoizedState;
        if (suspenseState !== null) {
          retryLane = suspenseState.retryLane;
        }
        break;
      case SuspenseListComponent:
        retryCache = boundaryFiber.stateNode;
        break;
      default:
        invariant(
          false,
          'Pinged unknown suspense boundary type. ' +
            'This is probably a bug in React.',
        );
    }
  } else {
    retryCache = boundaryFiber.stateNode;
  }

  if (retryCache !== null) {
    // The wakeable resolved, so we no longer need to memoize, because it will
    // never be thrown again.
    retryCache.delete(wakeable);
  }

  retryTimedOutBoundary(boundaryFiber, retryLane);
}

// Computes the next Just Noticeable Difference (JND) boundary.
// The theory is that a person can't tell the difference between small differences in time.
// Therefore, if we wait a bit longer than necessary that won't translate to a noticeable
// difference in the experience. However, waiting for longer might mean that we can avoid
// showing an intermediate loading state. The longer we have already waited, the harder it
// is to tell small differences in time. Therefore, the longer we've already waited,
// the longer we can wait additionally. At some point we have to give up though.
// We pick a train model where the next boundary commits at a consistent schedule.
// These particular numbers are vague estimates. We expect to adjust them based on research.
function jnd(timeElapsed: number) {
  return timeElapsed < 120
    ? 120
    : timeElapsed < 480
    ? 480
    : timeElapsed < 1080
    ? 1080
    : timeElapsed < 1920
    ? 1920
    : timeElapsed < 3000
    ? 3000
    : timeElapsed < 4320
    ? 4320
    : ceil(timeElapsed / 1960) * 1960;
}

function checkForNestedUpdates() {
  if (nestedUpdateCount > NESTED_UPDATE_LIMIT) {
    nestedUpdateCount = 0;
    rootWithNestedUpdates = null;
    invariant(
      false,
      'Maximum update depth exceeded. This can happen when a component ' +
        'repeatedly calls setState inside componentWillUpdate or ' +
        'componentDidUpdate. React limits the number of nested updates to ' +
        'prevent infinite loops.',
    );
  }

  if (__DEV__) {
    if (nestedPassiveUpdateCount > NESTED_PASSIVE_UPDATE_LIMIT) {
      nestedPassiveUpdateCount = 0;
      console.error(
        'Maximum update depth exceeded. This can happen when a component ' +
          "calls setState inside useEffect, but useEffect either doesn't " +
          'have a dependency array, or one of the dependencies changes on ' +
          'every render.',
      );
    }
  }
}

function flushRenderPhaseStrictModeWarningsInDEV() {
  if (__DEV__) {
    ReactStrictModeWarnings.flushLegacyContextWarning();

    if (warnAboutDeprecatedLifecycles) {
      ReactStrictModeWarnings.flushPendingUnsafeLifecycleWarnings();
    }
  }
}

function commitDoubleInvokeEffectsInDEV(
  fiber: Fiber,
  hasPassiveEffects: boolean,
) {
  if (__DEV__ && enableStrictEffects) {
    // TODO (StrictEffects) Should we set a marker on the root if it contains strict effects
    // so we don't traverse unnecessarily? similar to subtreeFlags but just at the root level.
    // Maybe not a big deal since this is DEV only behavior.

    setCurrentDebugFiberInDEV(fiber);
    invokeEffectsInDev(fiber, MountLayoutDev, invokeLayoutEffectUnmountInDEV);
    if (hasPassiveEffects) {
      invokeEffectsInDev(
        fiber,
        MountPassiveDev,
        invokePassiveEffectUnmountInDEV,
      );
    }

    invokeEffectsInDev(fiber, MountLayoutDev, invokeLayoutEffectMountInDEV);
    if (hasPassiveEffects) {
      invokeEffectsInDev(fiber, MountPassiveDev, invokePassiveEffectMountInDEV);
    }
    resetCurrentDebugFiberInDEV();
  }
}

function invokeEffectsInDev(
  firstChild: Fiber,
  fiberFlags: Flags,
  invokeEffectFn: (fiber: Fiber) => void,
): void {
  if (__DEV__ && enableStrictEffects) {
    // We don't need to re-check StrictEffectsMode here.
    // This function is only called if that check has already passed.

    let current = firstChild;
    let subtreeRoot = null;
    while (current !== null) {
      const primarySubtreeFlag = current.subtreeFlags & fiberFlags;
      if (
        current !== subtreeRoot &&
        current.child !== null &&
        primarySubtreeFlag !== NoFlags
      ) {
        current = current.child;
      } else {
        if ((current.flags & fiberFlags) !== NoFlags) {
          invokeEffectFn(current);
        }

        if (current.sibling !== null) {
          current = current.sibling;
        } else {
          current = subtreeRoot = current.return;
        }
      }
    }
  }
}

let didWarnStateUpdateForNotYetMountedComponent: Set<string> | null = null;
function warnAboutUpdateOnNotYetMountedFiberInDEV(fiber) {
  if (__DEV__) {
    if ((executionContext & RenderContext) !== NoContext) {
      // We let the other warning about render phase updates deal with this one.
      return;
    }

    if (!(fiber.mode & ConcurrentMode)) {
      return;
    }

    const tag = fiber.tag;
    if (
      tag !== IndeterminateComponent &&
      tag !== HostRoot &&
      tag !== ClassComponent &&
      tag !== FunctionComponent &&
      tag !== ForwardRef &&
      tag !== MemoComponent &&
      tag !== SimpleMemoComponent
    ) {
      // Only warn for user-defined components, not internal ones like Suspense.
      return;
    }

    // We show the whole stack but dedupe on the top component's name because
    // the problematic code almost always lies inside that component.
    const componentName = getComponentNameFromFiber(fiber) || 'ReactComponent';
    if (didWarnStateUpdateForNotYetMountedComponent !== null) {
      if (didWarnStateUpdateForNotYetMountedComponent.has(componentName)) {
        return;
      }
      didWarnStateUpdateForNotYetMountedComponent.add(componentName);
    } else {
      didWarnStateUpdateForNotYetMountedComponent = new Set([componentName]);
    }

    const previousFiber = ReactCurrentFiberCurrent;
    try {
      setCurrentDebugFiberInDEV(fiber);
      console.error(
        "Can't perform a React state update on a component that hasn't mounted yet. " +
          'This indicates that you have a side-effect in your render function that ' +
          'asynchronously later calls tries to update the component. Move this work to ' +
          'useEffect instead.',
      );
    } finally {
      if (previousFiber) {
        setCurrentDebugFiberInDEV(fiber);
      } else {
        resetCurrentDebugFiberInDEV();
      }
    }
  }
}

let didWarnStateUpdateForUnmountedComponent: Set<string> | null = null;
function warnAboutUpdateOnUnmountedFiberInDEV(fiber) {
  if (__DEV__) {
    const tag = fiber.tag;
    if (
      tag !== HostRoot &&
      tag !== ClassComponent &&
      tag !== FunctionComponent &&
      tag !== ForwardRef &&
      tag !== MemoComponent &&
      tag !== SimpleMemoComponent
    ) {
      // Only warn for user-defined components, not internal ones like Suspense.
      return;
    }

    if ((fiber.flags & PassiveStatic) !== NoFlags) {
      const updateQueue: FunctionComponentUpdateQueue | null = (fiber.updateQueue: any);
      if (updateQueue !== null) {
        const lastEffect = updateQueue.lastEffect;
        if (lastEffect !== null) {
          const firstEffect = lastEffect.next;

          let effect = firstEffect;
          do {
            if (effect.destroy !== undefined) {
              if ((effect.tag & HookPassive) !== NoHookEffect) {
                return;
              }
            }
            effect = effect.next;
          } while (effect !== firstEffect);
        }
      }
    }
    // We show the whole stack but dedupe on the top component's name because
    // the problematic code almost always lies inside that component.
    const componentName = getComponentNameFromFiber(fiber) || 'ReactComponent';
    if (didWarnStateUpdateForUnmountedComponent !== null) {
      if (didWarnStateUpdateForUnmountedComponent.has(componentName)) {
        return;
      }
      didWarnStateUpdateForUnmountedComponent.add(componentName);
    } else {
      didWarnStateUpdateForUnmountedComponent = new Set([componentName]);
    }

    if (isFlushingPassiveEffects) {
      // Do not warn if we are currently flushing passive effects!
      //
      // React can't directly detect a memory leak, but there are some clues that warn about one.
      // One of these clues is when an unmounted React component tries to update its state.
      // For example, if a component forgets to remove an event listener when unmounting,
      // that listener may be called later and try to update state,
      // at which point React would warn about the potential leak.
      //
      // Warning signals are the most useful when they're strong.
      // (So we should avoid false positive warnings.)
      // Updating state from within an effect cleanup function is sometimes a necessary pattern, e.g.:
      // 1. Updating an ancestor that a component had registered itself with on mount.
      // 2. Resetting state when a component is hidden after going offscreen.
    } else {
      const previousFiber = ReactCurrentFiberCurrent;
      try {
        setCurrentDebugFiberInDEV(fiber);
        console.error(
          "Can't perform a React state update on an unmounted component. This " +
            'is a no-op, but it indicates a memory leak in your application. To ' +
            'fix, cancel all subscriptions and asynchronous tasks in %s.',
          tag === ClassComponent
            ? 'the componentWillUnmount method'
            : 'a useEffect cleanup function',
        );
      } finally {
        if (previousFiber) {
          setCurrentDebugFiberInDEV(fiber);
        } else {
          resetCurrentDebugFiberInDEV();
        }
      }
    }
  }
}

let beginWork;
if (__DEV__ && replayFailedUnitOfWorkWithInvokeGuardedCallback) {
  const dummyFiber = null;
  beginWork = (current, unitOfWork, lanes) => {
    // If a component throws an error, we replay it again in a synchronously
    // dispatched event, so that the debugger will treat it as an uncaught
    // error See ReactErrorUtils for more information.

    // Before entering the begin phase, copy the work-in-progress onto a dummy
    // fiber. If beginWork throws, we'll use this to reset the state.
    const originalWorkInProgressCopy = assignFiberPropertiesInDEV(
      dummyFiber,
      unitOfWork,
    );
    try {
      return originalBeginWork(current, unitOfWork, lanes);
    } catch (originalError) {
      if (
        originalError !== null &&
        typeof originalError === 'object' &&
        typeof originalError.then === 'function'
      ) {
        // Don't replay promises. Treat everything else like an error.
        throw originalError;
      }

      // Keep this code in sync with handleError; any changes here must have
      // corresponding changes there.
      resetContextDependencies();
      resetHooksAfterThrow();
      // Don't reset current debug fiber, since we're about to work on the
      // same fiber again.

      // Unwind the failed stack frame
      unwindInterruptedWork(unitOfWork, workInProgressRootRenderLanes);

      // Restore the original properties of the fiber.
      assignFiberPropertiesInDEV(unitOfWork, originalWorkInProgressCopy);

      if (enableProfilerTimer && unitOfWork.mode & ProfileMode) {
        // Reset the profiler timer.
        startProfilerTimer(unitOfWork);
      }

      // Run beginWork again.
      invokeGuardedCallback(
        null,
        originalBeginWork,
        null,
        current,
        unitOfWork,
        lanes,
      );

      if (hasCaughtError()) {
        const replayError = clearCaughtError();
        if (
          typeof replayError === 'object' &&
          replayError !== null &&
          replayError._suppressLogging &&
          typeof originalError === 'object' &&
          originalError !== null &&
          !originalError._suppressLogging
        ) {
          // If suppressed, let the flag carry over to the original error which is the one we'll rethrow.
          originalError._suppressLogging = true;
        }
      }
      // We always throw the original error in case the second render pass is not idempotent.
      // This can happen if a memoized function or CommonJS module doesn't throw after first invokation.
      throw originalError;
    }
  };
} else {
  beginWork = originalBeginWork;
}

let didWarnAboutUpdateInRender = false;
let didWarnAboutUpdateInRenderForAnotherComponent;
if (__DEV__) {
  didWarnAboutUpdateInRenderForAnotherComponent = new Set();
}

function warnAboutRenderPhaseUpdatesInDEV(fiber) {
  if (__DEV__) {
    if (
      ReactCurrentDebugFiberIsRenderingInDEV &&
      (executionContext & RenderContext) !== NoContext &&
      !getIsUpdatingOpaqueValueInRenderPhaseInDEV()
    ) {
      switch (fiber.tag) {
        case FunctionComponent:
        case ForwardRef:
        case SimpleMemoComponent: {
          const renderingComponentName =
            (workInProgress && getComponentNameFromFiber(workInProgress)) ||
            'Unknown';
          // Dedupe by the rendering component because it's the one that needs to be fixed.
          const dedupeKey = renderingComponentName;
          if (!didWarnAboutUpdateInRenderForAnotherComponent.has(dedupeKey)) {
            didWarnAboutUpdateInRenderForAnotherComponent.add(dedupeKey);
            const setStateComponentName =
              getComponentNameFromFiber(fiber) || 'Unknown';
            console.error(
              'Cannot update a component (`%s`) while rendering a ' +
                'different component (`%s`). To locate the bad setState() call inside `%s`, ' +
                'follow the stack trace as described in https://reactjs.org/link/setstate-in-render',
              setStateComponentName,
              renderingComponentName,
              renderingComponentName,
            );
          }
          break;
        }
        case ClassComponent: {
          if (!didWarnAboutUpdateInRender) {
            console.error(
              'Cannot update during an existing state transition (such as ' +
                'within `render`). Render methods should be a pure ' +
                'function of props and state.',
            );
            didWarnAboutUpdateInRender = true;
          }
          break;
        }
      }
    }
  }
}

export function restorePendingUpdaters(root: FiberRoot, lanes: Lanes): void {
  if (enableUpdaterTracking) {
    if (isDevToolsPresent) {
      const memoizedUpdaters = root.memoizedUpdaters;
      memoizedUpdaters.forEach(schedulingFiber => {
        addFiberToLanesMap(root, schedulingFiber, lanes);
      });

      // This function intentionally does not clear memoized updaters.
      // Those may still be relevant to the current commit
      // and a future one (e.g. Suspense).
    }
  }
}

const fakeActCallbackNode = {};
function scheduleCallback(priorityLevel, callback) {
  if (__DEV__) {
    // If we're currently inside an `act` scope, bypass Scheduler and push to
    // the `act` queue instead.
    const actQueue = ReactCurrentActQueue.current;
    if (actQueue !== null) {
      actQueue.push(callback);
      return fakeActCallbackNode;
    } else {
      return Scheduler_scheduleCallback(priorityLevel, callback);
    }
  } else {
    // In production, always call Scheduler. This function will be stripped out.
    return Scheduler_scheduleCallback(priorityLevel, callback);
  }
}

function cancelCallback(callbackNode) {
  if (__DEV__ && callbackNode === fakeActCallbackNode) {
    return;
  }
  // In production, always call Scheduler. This function will be stripped out.
  return Scheduler_cancelCallback(callbackNode);
}

function shouldForceFlushFallbacksInDEV() {
  // Never force flush in production. This function should get stripped out.
  return __DEV__ && ReactCurrentActQueue.current !== null;
}

export function warnIfNotCurrentlyActingEffectsInDEV(fiber: Fiber): void {
  if (__DEV__) {
    if (
      warnsIfNotActing === true &&
      (fiber.mode & StrictLegacyMode) !== NoMode &&
      ReactCurrentActQueue.current === null &&
      // Our internal tests use a custom implementation of `act` that works by
      // mocking the Scheduler package. Disable the `act` warning.
      // TODO: Maybe the warning should be disabled by default, and then turned
      // on at the testing frameworks layer? Instead of what we do now, which
      // is check if a `jest` global is defined.
      ReactCurrentActQueue.disableActWarning === false
    ) {
      console.error(
        'An update to %s ran an effect, but was not wrapped in act(...).\n\n' +
          'When testing, code that causes React state updates should be ' +
          'wrapped into act(...):\n\n' +
          'act(() => {\n' +
          '  /* fire events that update state */\n' +
          '});\n' +
          '/* assert on the output */\n\n' +
          "This ensures that you're testing the behavior the user would see " +
          'in the browser.' +
          ' Learn more at https://reactjs.org/link/wrap-tests-with-act',
        getComponentNameFromFiber(fiber),
      );
    }
  }
}

function warnIfNotCurrentlyActingUpdatesInDEV(fiber: Fiber): void {
  if (__DEV__) {
    if (
      warnsIfNotActing === true &&
      executionContext === NoContext &&
      ReactCurrentActQueue.current === null &&
      // Our internal tests use a custom implementation of `act` that works by
      // mocking the Scheduler package. Disable the `act` warning.
      // TODO: Maybe the warning should be disabled by default, and then turned
      // on at the testing frameworks layer? Instead of what we do now, which
      // is check if a `jest` global is defined.
      ReactCurrentActQueue.disableActWarning === false
    ) {
      const previousFiber = ReactCurrentFiberCurrent;
      try {
        setCurrentDebugFiberInDEV(fiber);
        console.error(
          'An update to %s inside a test was not wrapped in act(...).\n\n' +
            'When testing, code that causes React state updates should be ' +
            'wrapped into act(...):\n\n' +
            'act(() => {\n' +
            '  /* fire events that update state */\n' +
            '});\n' +
            '/* assert on the output */\n\n' +
            "This ensures that you're testing the behavior the user would see " +
            'in the browser.' +
            ' Learn more at https://reactjs.org/link/wrap-tests-with-act',
          getComponentNameFromFiber(fiber),
        );
      } finally {
        if (previousFiber) {
          setCurrentDebugFiberInDEV(fiber);
        } else {
          resetCurrentDebugFiberInDEV();
        }
      }
    }
  }
}

export const warnIfNotCurrentlyActingUpdatesInDev = warnIfNotCurrentlyActingUpdatesInDEV;<|MERGE_RESOLUTION|>--- conflicted
+++ resolved
@@ -1597,52 +1597,6 @@
         workInProgress = next;
         return;
       }
-<<<<<<< HEAD
-
-      resetChildLanes(completedWork);
-
-      if (
-        returnFiber !== null &&
-        // Do not append effects to parents if a sibling failed to complete
-        (returnFiber.flags & Incomplete) === NoFlags
-      ) {
-        // Append all the effects of the subtree and this fiber onto the effect
-        // list of the parent. The completion order of the children affects the
-        // side-effect order.
-        // 所有有effectTag的Fiber节点都会被追加在effectList中
-        // 最终形成一条以rootFiber.firstEffect为起点的单向链表。
-        if (returnFiber.firstEffect === null) {
-          returnFiber.firstEffect = completedWork.firstEffect;
-        }
-        if (completedWork.lastEffect !== null) {
-          if (returnFiber.lastEffect !== null) {
-            returnFiber.lastEffect.nextEffect = completedWork.firstEffect;
-          }
-          returnFiber.lastEffect = completedWork.lastEffect;
-        }
-
-        // If this fiber had side-effects, we append it AFTER the children's
-        // side-effects. We can perform certain side-effects earlier if needed,
-        // by doing multiple passes over the effect list. We don't want to
-        // schedule our own side-effect on our own list because if end up
-        // reusing children we'll schedule this effect onto itself since we're
-        // at the end.
-        const flags = completedWork.flags;
-
-        // Skip both NoWork and PerformedWork tags when creating the effect
-        // list. PerformedWork effect is read by React DevTools but shouldn't be
-        // committed.
-        if (flags > PerformedWork) {
-          if (returnFiber.lastEffect !== null) {
-            returnFiber.lastEffect.nextEffect = completedWork;
-          } else {
-            returnFiber.firstEffect = completedWork;
-          }
-          returnFiber.lastEffect = completedWork;
-        }
-      }
-=======
->>>>>>> 19092ac8
     } else {
       // This fiber did not complete because something threw. Pop values off
       // the stack without entering the complete phase. If this is a boundary,
