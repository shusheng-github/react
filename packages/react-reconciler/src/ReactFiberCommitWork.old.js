--- conflicted
+++ resolved
@@ -1256,11 +1256,8 @@
       instanceToUse = instance;
     }
     if (typeof ref === 'function') {
-<<<<<<< HEAD
       // 如果ref是函数形式，调用回调函数
-=======
       let retVal;
->>>>>>> 03053501
       if (
         enableProfilerTimer &&
         enableProfilerCommitHooks &&
@@ -1532,14 +1529,6 @@
   const parentFiber = getHostParentFiber(finishedWork);
 
   // Note: these two variables *must* always be updated together.
-<<<<<<< HEAD
-  // 注意：这两个变量*必须*总是一起更新。
-  let parent;
-  let isContainer;
-  // 父级DOM节点
-  const parentStateNode = parentFiber.stateNode;
-=======
->>>>>>> 03053501
   switch (parentFiber.tag) {
     case HostComponent: {
       const parent: Instance = parentFiber.stateNode;
@@ -1570,34 +1559,6 @@
           'in React. Please file an issue.',
       );
   }
-<<<<<<< HEAD
-  if (parentFiber.flags & ContentReset) {
-    // Reset the text content of the parent before doing any insertions
-    // 在做任何插入之前，重置父类的文本内容
-    resetTextContent(parent);
-    // Clear ContentReset from the effect tag
-    // 清除效果标签中的ContentReset
-    parentFiber.flags &= ~ContentReset;
-  }
-
-  // 找到host类型的兄弟节点，插入兄弟节点
-  const before = getHostSibling(finishedWork);
-  // We only have the top Fiber that was inserted but we need to recurse down its
-  // children to find all the terminal nodes.
-  // 我们只有被插入的顶部Fiber，但我们需要向下递归其 子节点来找到所有的终端节点。
-  // 获取Fiber节点的DOM兄弟节点
-  // 值得注意的是，getHostSibling（获取兄弟DOM节点）的执行很耗时，当在同一个父Fiber节点下依次执行多个插入操作，getHostSibling算法的复杂度为指数级。
-  // 这是由于Fiber节点不只包括HostComponent，所以Fiber树和渲染的DOM树节点并不是一一对应的。要从Fiber节点找到DOM节点很可能跨层级遍历。
-  // We only have the top Fiber that was inserted but we need to recurse down its
-  // children to find all the terminal nodes.
-  // parentStateNode是否是rootFiber
-  if (isContainer) {
-    insertOrAppendPlacementNodeIntoContainer(finishedWork, before, parent);
-  } else {
-    insertOrAppendPlacementNode(finishedWork, before, parent);
-  }
-=======
->>>>>>> 03053501
 }
 
 function insertOrAppendPlacementNodeIntoContainer(
@@ -1906,74 +1867,6 @@
                     );
                   }
 
-<<<<<<< HEAD
-function commitWork(current: Fiber | null, finishedWork: Fiber): void {
-  if (!supportsMutation) {
-    switch (finishedWork.tag) {
-      case FunctionComponent:
-      case ForwardRef:
-      case MemoComponent:
-      case SimpleMemoComponent: {
-        // Layout effects are destroyed during the mutation phase so that all
-        // destroy functions for all fibers are called before any create functions.
-        // This prevents sibling component effects from interfering with each other,
-        // e.g. a destroy function in one component should never override a ref set
-        // by a create function in another component during the same commit.
-        // TODO: Check if we're inside an Offscreen subtree that disappeared
-        // during this commit. If so, we would have already unmounted its
-        // layout hooks. (However, since we null out the `destroy` function
-        // right before calling it, the behavior is already correct, so this
-        // would mostly be for modeling purposes.)
-        // Layout effects在mutation阶段被销毁，因此所有fiber的所有销毁函数都在任何创建函数之前被调用。
-        // 这可以防止同级组件的效果相互干扰，
-        // 例如，在同一个提交过程中，一个组件的销毁函数不应该覆盖另一个组件的创建函数所设置的引用。
-        // TODO：检查我们是否在本次提交中消失的 "屏幕外 "子树内。
-        // 如果是的话，我们应该已经取消了它的布局钩子。
-        // (然而，由于我们在调用`destroy'函数前将其清空，所以行为已经正确了，所以这主要是为了建模的目的）。)
-        if (
-          enableProfilerTimer &&
-          enableProfilerCommitHooks &&
-          finishedWork.mode & ProfileMode
-        ) {
-          try {
-            startLayoutEffectTimer();
-            commitHookEffectListUnmount(
-              HookLayout | HookHasEffect,
-              finishedWork,
-              finishedWork.return,
-            );
-          } finally {
-            recordLayoutEffectDuration(finishedWork);
-          }
-        } else {
-          commitHookEffectListUnmount(
-            HookLayout | HookHasEffect,
-            finishedWork,
-            finishedWork.return,
-          );
-        }
-        return;
-      }
-      case Profiler: {
-        return;
-      }
-      case SuspenseComponent: {
-        commitSuspenseCallback(finishedWork);
-        attachSuspenseRetryListeners(finishedWork);
-        return;
-      }
-      case SuspenseListComponent: {
-        attachSuspenseRetryListeners(finishedWork);
-        return;
-      }
-      case HostRoot: {
-        if (supportsHydration) {
-          const root: FiberRoot = finishedWork.stateNode;
-          if (root.hydrate) {
-            // We've just hydrated. No need to hydrate again.
-            root.hydrate = false;
-            commitHydratedContainer(root.containerInfo);
-=======
                   if (enableSchedulingProfiler) {
                     markComponentLayoutEffectUnmountStopped();
                   }
@@ -1981,77 +1874,10 @@
               }
               effect = effect.next;
             } while (effect !== firstEffect);
->>>>>>> 03053501
-          }
-        }
-      }
-
-<<<<<<< HEAD
-    commitContainer(finishedWork);
-    return;
-  }
-
-  switch (finishedWork.tag) {
-    case FunctionComponent:
-    case ForwardRef:
-    case MemoComponent:
-    case SimpleMemoComponent: {
-      // Layout effects are destroyed during the mutation phase so that all
-      // destroy functions for all fibers are called before any create functions.
-      // This prevents sibling component effects from interfering with each other,
-      // e.g. a destroy function in one component should never override a ref set
-      // by a create function in another component during the same commit.
-      // Layout effects在mutation阶段被销毁，因此所有纤维的所有销毁函数都在任何创建函数之前被调用。
-      // 这可以防止同级组件的效果相互干扰，
-      // 例如，一个组件的销毁函数不应该覆盖另一个组件的创建函数所设定的参考值。
-      if (
-        enableProfilerTimer &&
-        enableProfilerCommitHooks &&
-        finishedWork.mode & ProfileMode
-      ) {
-        try {
-          startLayoutEffectTimer();
-          // 该方法会遍历effectList，执行所有useLayoutEffect hook的销毁函数。
-          commitHookEffectListUnmount(
-            HookLayout | HookHasEffect,
-            finishedWork,
-            finishedWork.return,
-          );
-        } finally {
-          recordLayoutEffectDuration(finishedWork);
-        }
-      } else {
-        commitHookEffectListUnmount(
-          HookLayout | HookHasEffect,
-          finishedWork,
-          finishedWork.return,
-        );
-      }
-      return;
-    }
-    case ClassComponent: {
-      return;
-    }
-    case HostComponent: {
-      const instance: Instance = finishedWork.stateNode;
-      if (instance != null) {
-        // Commit the work prepared earlier.
-        // 提交先前准备的工作。
-        const newProps = finishedWork.memoizedProps;
-        // For hydration we reuse the update path but we treat the oldProps
-        // as the newProps. The updatePayload will contain the real change in
-        // this case.
-        // 对于水合，我们重新使用更新路径，但我们把旧的Props当作新的Props。
-        // 在这种情况下，updatePayload将包含真正的变化。
-        const oldProps = current !== null ? current.memoizedProps : newProps;
-        const type = finishedWork.type;
-        // TODO: Type the updateQueue to be specific to host components.
-        // TODO：将updateQueue的类型具体到host组件。
-        const updatePayload: null | UpdatePayload = (finishedWork.updateQueue: any);
-        finishedWork.updateQueue = null;
-        if (updatePayload !== null) {
-          commitUpdate(
-=======
+          }
+        }
+      }
+
       recursivelyTraverseDeletionEffects(
         finishedRoot,
         nearestMountedAncestor,
@@ -2067,7 +1893,6 @@
           safelyCallComponentWillUnmount(
             deletedFiber,
             nearestMountedAncestor,
->>>>>>> 03053501
             instance,
           );
         }
@@ -2231,19 +2056,6 @@
   return false;
 }
 
-<<<<<<< HEAD
-function commitResetTextContent(current: Fiber) {
-  if (!supportsMutation) {
-    return;
-  }
-  resetTextContent(current.stateNode);
-}
-
-// mutation 阶段（执行 DOM 操作）；
-// 置空 ref ，在 ref 章节讲到对于 ref 的处理。
-// 对新增元素，更新元素，删除元素。进行真实的 DOM 操作。
-=======
->>>>>>> 03053501
 export function commitMutationEffects(
   root: FiberRoot,
   finishedWork: Fiber,
@@ -2260,25 +2072,6 @@
   inProgressRoot = null;
 }
 
-<<<<<<< HEAD
-function commitMutationEffects_begin(root: FiberRoot) {
-  // 遍历effectList
-  while (nextEffect !== null) {
-    const fiber = nextEffect;
-
-    // TODO: Should wrap this in flags check, too, as optimization
-    // 应该把这一点也包在标志检查中，作为优化。
-    const deletions = fiber.deletions;
-    if (deletions !== null) {
-      for (let i = 0; i < deletions.length; i++) {
-        const childToDelete = deletions[i];
-        try {
-          commitDeletion(root, childToDelete, fiber);
-        } catch (error) {
-          reportUncaughtErrorInDEV(error);
-          captureCommitPhaseError(childToDelete, fiber, error);
-        }
-=======
 function recursivelyTraverseMutationEffects(
   root: FiberRoot,
   parentFiber: Fiber,
@@ -2294,7 +2087,6 @@
         commitDeletionEffects(root, parentFiber, childToDelete);
       } catch (error) {
         captureCommitPhaseError(childToDelete, parentFiber, error);
->>>>>>> 03053501
       }
     }
   }
@@ -2415,34 +2207,6 @@
           }
         }
 
-<<<<<<< HEAD
-function commitMutationEffectsOnFiber(finishedWork: Fiber, root: FiberRoot) {
-  // TODO: The factoring of this phase could probably be improved. Consider
-  // switching on the type of work before checking the flags. That's what
-  // we do in all the other phases. I think this one is only different
-  // because of the shared reconcilation logic below.
-  // TODO: 这个阶段的因数可能可以改进。考虑在检查标志之前切换到工作类型上。
-  // 这就是我们在所有其他阶段所做的。我认为这个阶段之所以不同，只是因为下面的共享调和逻辑。
-  const flags = finishedWork.flags;
-
-  // 根据 ContentReset effectTag重置文字节点
-  if (flags & ContentReset) {
-    commitResetTextContent(finishedWork);
-  }
-
-  // 更新ref
-  if (flags & Ref) {
-    const current = finishedWork.alternate;
-    if (current !== null) {
-      commitDetachRef(current);
-    }
-    if (enableScopeAPI) {
-      // TODO: This is a temporary solution that allowed us to transition away
-      // from React Flare on www.
-      // TODO: 这是一个临时解决方案，允许我们从React Flare过渡到www上。
-      if (finishedWork.tag === ScopeComponent) {
-        commitAttachRef(finishedWork);
-=======
         if (flags & Update) {
           const instance: Instance = finishedWork.stateNode;
           if (instance != null) {
@@ -2540,7 +2304,6 @@
             captureCommitPhaseError(finishedWork, finishedWork.return, error);
           }
         }
->>>>>>> 03053501
       }
       return;
     }
@@ -2684,61 +2447,6 @@
       recursivelyTraverseMutationEffects(root, finishedWork, lanes);
       commitReconciliationEffects(finishedWork);
 
-<<<<<<< HEAD
-  // The following switch statement is only concerned about placement,
-  // updates, and deletions. To avoid needing to add a case for every possible
-  // bitmap value, we remove the secondary effects from the effect tag and
-  // switch on that value.
-  // 下面的switch语句只关心放置(插入)、更新和删除的问题。
-  // 为了避免需要为每一个可能的位图值添加一个案例，我们从效果标签中移除二级效果，并在该值上进行切换。
-  // 根据 effectTag 分别处理
-  const primaryFlags = flags & (Placement | Update | Hydrating);
-  outer: switch (primaryFlags) {
-    // 插入dom
-    case Placement: {
-      commitPlacement(finishedWork);
-      // Clear the "placement" from effect tag so that we know that this is
-      // inserted, before any life-cycles like componentDidMount gets called.
-      // 清除效果标签中的 "placement"，这样我们就能知道这个标签已经插入了。
-      // 插入了，在任何生命周期如componentDidMount被调用之前。
-      // TODO: findDOMNode doesn't rely on this any more but isMounted does
-      // and isMounted is deprecated anyway so we should be able to kill this.
-      // TODO：findDOMNode不再依赖于此，但isMounted依赖于此，而且isMounted已被弃用，所以我们应该能够杀死它。
-      finishedWork.flags &= ~Placement;
-      break;
-    }
-    // 插入DOM 并 更新DOM
-    case PlacementAndUpdate: {
-      // Placement
-      commitPlacement(finishedWork);
-      // Clear the "placement" from effect tag so that we know that this is
-      // inserted, before any life-cycles like componentDidMount gets called.
-      finishedWork.flags &= ~Placement;
-
-      // Update
-      const current = finishedWork.alternate;
-      commitWork(current, finishedWork);
-      break;
-    }
-    // SSR
-    case Hydrating: {
-      finishedWork.flags &= ~Hydrating;
-      break;
-    }
-    case HydratingAndUpdate: {
-      finishedWork.flags &= ~Hydrating;
-
-      // Update
-      const current = finishedWork.alternate;
-      commitWork(current, finishedWork);
-      break;
-    }
-    // 更新dom
-    case Update: {
-      const current = finishedWork.alternate;
-      commitWork(current, finishedWork);
-      break;
-=======
       return;
     }
   }
@@ -2753,7 +2461,6 @@
       commitPlacement(finishedWork);
     } catch (error) {
       captureCommitPhaseError(finishedWork, finishedWork.return, error);
->>>>>>> 03053501
     }
     // Clear the "placement" from effect tag so that we know that this is
     // inserted, before any life-cycles like componentDidMount gets called.
