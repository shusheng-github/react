--- conflicted
+++ resolved
@@ -500,11 +500,8 @@
   }
 }
 
-<<<<<<< HEAD
 // 卸载hooks钩子
-=======
 // 该方法会遍历effectList，执行所有useLayoutEffect hook的销毁函数。
->>>>>>> 9e25fc14
 function commitHookEffectListUnmount(
   flags: HookFlags,
   finishedWork: Fiber,
@@ -1547,13 +1544,11 @@
     parentFiber.flags &= ~ContentReset;
   }
 
-<<<<<<< HEAD
   // 找到host类型的兄弟节点，插入兄弟节点
   const before = getHostSibling(finishedWork);
   // We only have the top Fiber that was inserted but we need to recurse down its
   // children to find all the terminal nodes.
   // 我们只有被插入的顶部Fiber，但我们需要向下递归其 子节点来找到所有的终端节点。
-=======
   // 获取Fiber节点的DOM兄弟节点
   // 值得注意的是，getHostSibling（获取兄弟DOM节点）的执行很耗时，当在同一个父Fiber节点下依次执行多个插入操作，getHostSibling算法的复杂度为指数级。
   // 这是由于Fiber节点不只包括HostComponent，所以Fiber树和渲染的DOM树节点并不是一一对应的。要从Fiber节点找到DOM节点很可能跨层级遍历。
@@ -1561,7 +1556,6 @@
   // We only have the top Fiber that was inserted but we need to recurse down its
   // children to find all the terminal nodes.
   // parentStateNode是否是rootFiber
->>>>>>> 9e25fc14
   if (isContainer) {
     insertOrAppendPlacementNodeIntoContainer(finishedWork, before, parent);
   } else {
@@ -2252,12 +2246,9 @@
   // updates, and deletions. To avoid needing to add a case for every possible
   // bitmap value, we remove the secondary effects from the effect tag and
   // switch on that value.
-<<<<<<< HEAD
   // 下面的switch语句只关心放置(插入)、更新和删除的问题。
   // 为了避免需要为每一个可能的位图值添加一个案例，我们从效果标签中移除二级效果，并在该值上进行切换。
-=======
   // 根据 effectTag 分别处理
->>>>>>> 9e25fc14
   const primaryFlags = flags & (Placement | Update | Hydrating);
   outer: switch (primaryFlags) {
     // 插入dom
