--- conflicted
+++ resolved
@@ -220,14 +220,7 @@
       update.callback = callback;
     }
 
-<<<<<<< HEAD
-    // enqueueUpdate 把当前的update 传入当前fiber，待更新队列中 
-    enqueueUpdate(fiber, update, lane);
-    // 开始调度更新
-    const root = scheduleUpdateOnFiber(fiber, lane, eventTime);
-=======
     const root = enqueueUpdate(fiber, update, lane);
->>>>>>> 03053501
     if (root !== null) {
       scheduleUpdateOnFiber(root, fiber, lane, eventTime);
       entangleTransitions(root, fiber, lane);
