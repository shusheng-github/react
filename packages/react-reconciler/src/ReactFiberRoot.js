/**
 * Copyright (c) Meta Platforms, Inc. and affiliates.
 *
 * This source code is licensed under the MIT license found in the
 * LICENSE file in the root directory of this source tree.
 *
 * @flow
 */

import type {ReactNodeList, ReactFormState} from 'shared/ReactTypes';
import type {
  FiberRoot,
  SuspenseHydrationCallbacks,
  TransitionTracingCallbacks,
} from './ReactInternalTypes';
import type {RootTag} from './ReactRootTags';
import type {Cache} from './ReactFiberCacheComponent';
import type {Container} from './ReactFiberConfig';

import {noTimeout} from './ReactFiberConfig';
import {createHostRootFiber} from './ReactFiber';
import {
  NoLane,
  NoLanes,
  NoTimestamp,
  TotalLanes,
  createLaneMap,
} from './ReactFiberLane';
import {
  enableSuspenseCallback,
  enableProfilerCommitHooks,
  enableProfilerTimer,
  enableUpdaterTracking,
  enableTransitionTracing,
  disableLegacyMode,
} from 'shared/ReactFeatureFlags';
import {initializeUpdateQueue} from './ReactFiberClassUpdateQueue';
import {LegacyRoot, ConcurrentRoot} from './ReactRootTags';
import {createCache, retainCache} from './ReactFiberCacheComponent';

export type RootState = {
  element: any,
  isDehydrated: boolean,
  cache: Cache,
};

function FiberRootNode(
  this: $FlowFixMe,
  containerInfo: any,
  // $FlowFixMe[missing-local-annot]
  tag,
  hydrate: any,
  identifierPrefix: any,
  onUncaughtError: any,
  onCaughtError: any,
  onRecoverableError: any,
  formState: ReactFormState<any, any> | null,
) {
<<<<<<< HEAD
  this.tag = tag; // fiber节点标识
  this.containerInfo = containerInfo; // root的dom根节点，即<div id="root"></div>
=======
  this.tag = disableLegacyMode ? ConcurrentRoot : tag;
  this.containerInfo = containerInfo;
>>>>>>> d85cf3e5
  this.pendingChildren = null;
  this.current = null; // 当前fiber节点
  this.pingCache = null;
  this.timeoutHandle = noTimeout;
  this.cancelPendingCommit = null;
  this.context = null;
  this.pendingContext = null;
  this.next = null;
  this.callbackNode = null;
  this.callbackPriority = NoLane;
  this.expirationTimes = createLaneMap(NoTimestamp);

  this.pendingLanes = NoLanes;
  this.suspendedLanes = NoLanes;
  this.pingedLanes = NoLanes;
  this.warmLanes = NoLanes;
  this.expiredLanes = NoLanes;
  this.errorRecoveryDisabledLanes = NoLanes;
  this.shellSuspendCounter = 0;

  this.entangledLanes = NoLanes;
  this.entanglements = createLaneMap(NoLanes);

  this.hiddenUpdates = createLaneMap(null);

  this.identifierPrefix = identifierPrefix;
  this.onUncaughtError = onUncaughtError;
  this.onCaughtError = onCaughtError;
  this.onRecoverableError = onRecoverableError;

  this.pooledCache = null;
  this.pooledCacheLanes = NoLanes;

  if (enableSuspenseCallback) {
    this.hydrationCallbacks = null;
  }

  this.formState = formState;

  this.incompleteTransitions = new Map();
  if (enableTransitionTracing) {
    this.transitionCallbacks = null;
    const transitionLanesMap = (this.transitionLanes = []);
    for (let i = 0; i < TotalLanes; i++) {
      transitionLanesMap.push(null);
    }
  }

  if (enableProfilerTimer && enableProfilerCommitHooks) {
    this.effectDuration = -0;
    this.passiveEffectDuration = -0;
  }

  if (enableUpdaterTracking) {
    this.memoizedUpdaters = new Set();
    const pendingUpdatersLaneMap = (this.pendingUpdatersLaneMap = []);
    for (let i = 0; i < TotalLanes; i++) {
      pendingUpdatersLaneMap.push(new Set());
    }
  }

  if (__DEV__) {
    if (disableLegacyMode) {
      // TODO: This varies by each renderer.
      this._debugRootType = hydrate ? 'hydrateRoot()' : 'createRoot()';
    } else {
      switch (tag) {
        case ConcurrentRoot:
          this._debugRootType = hydrate ? 'hydrateRoot()' : 'createRoot()';
          break;
        case LegacyRoot:
          this._debugRootType = hydrate ? 'hydrate()' : 'render()';
          break;
      }
    }
  }
}

// 创建fiberRoot
export function createFiberRoot(
  containerInfo: Container,
  tag: RootTag,
  hydrate: boolean,
  initialChildren: ReactNodeList,
  hydrationCallbacks: null | SuspenseHydrationCallbacks,
  isStrictMode: boolean,
  // TODO: We have several of these arguments that are conceptually part of the
  // host config, but because they are passed in at runtime, we have to thread
  // them through the root constructor. Perhaps we should put them all into a
  // single type, like a DynamicHostConfig that is defined by the renderer.
  identifierPrefix: string,
  onUncaughtError: (
    error: mixed,
    errorInfo: {+componentStack?: ?string},
  ) => void,
  onCaughtError: (
    error: mixed,
    errorInfo: {
      +componentStack?: ?string,
      +errorBoundary?: ?React$Component<any, any>,
    },
  ) => void,
  onRecoverableError: (
    error: mixed,
    errorInfo: {+componentStack?: ?string},
  ) => void,
  transitionCallbacks: null | TransitionTracingCallbacks,
  formState: ReactFormState<any, any> | null,
): FiberRoot {
  // $FlowFixMe[invalid-constructor] Flow no longer supports calling new on functions
  const root: FiberRoot = (new FiberRootNode(
    containerInfo,
    tag,
    hydrate,
    identifierPrefix,
    onUncaughtError,
    onCaughtError,
    onRecoverableError,
    formState,
  ): any);
  if (enableSuspenseCallback) {
    root.hydrationCallbacks = hydrationCallbacks;
  }

  if (enableTransitionTracing) {
    root.transitionCallbacks = transitionCallbacks;
  }

  // Cyclic construction. This cheats the type system right now because
  // stateNode is any.
<<<<<<< HEAD
  // 循环构造。 这现在欺骗了类型系统，因为 stateNode 是 any。
  // uninitializedFiber =》未初始化的fiber
  // 创建rootFiber
  const uninitializedFiber = createHostRootFiber(
    tag,
    isStrictMode,
    concurrentUpdatesByDefaultOverride,
  );
  // 连接rootFiber与fiberRootNode
  root.current = uninitializedFiber;
  uninitializedFiber.stateNode = root;

  if (enableCache) {
    const initialCache = createCache();
    retainCache(initialCache);

    // The pooledCache is a fresh cache instance that is used temporarily
    // for newly mounted boundaries during a render. In general, the
    // pooledCache is always cleared from the root at the end of a render:
    // it is either released when render commits, or moved to an Offscreen
    // component if rendering suspends. Because the lifetime of the pooled
    // cache is distinct from the main memoizedState.cache, it must be
    // retained separately.
    root.pooledCache = initialCache;
    retainCache(initialCache);
    const initialState: RootState = {
      element: initialChildren,
      isDehydrated: hydrate,
      cache: initialCache,
    };
    uninitializedFiber.memoizedState = initialState;
  } else {
    const initialState: RootState = {
      element: initialChildren,
      isDehydrated: hydrate,
      cache: (null: any), // not enabled yet
    };
    uninitializedFiber.memoizedState = initialState;
  }
  
   // 初始化updateQueue
=======
  const uninitializedFiber = createHostRootFiber(tag, isStrictMode);
  root.current = uninitializedFiber;
  uninitializedFiber.stateNode = root;

  const initialCache = createCache();
  retainCache(initialCache);

  // The pooledCache is a fresh cache instance that is used temporarily
  // for newly mounted boundaries during a render. In general, the
  // pooledCache is always cleared from the root at the end of a render:
  // it is either released when render commits, or moved to an Offscreen
  // component if rendering suspends. Because the lifetime of the pooled
  // cache is distinct from the main memoizedState.cache, it must be
  // retained separately.
  root.pooledCache = initialCache;
  retainCache(initialCache);
  const initialState: RootState = {
    element: initialChildren,
    isDehydrated: hydrate,
    cache: initialCache,
  };
  uninitializedFiber.memoizedState = initialState;

>>>>>>> d85cf3e5
  initializeUpdateQueue(uninitializedFiber);

  return root;
}<|MERGE_RESOLUTION|>--- conflicted
+++ resolved
@@ -56,13 +56,8 @@
   onRecoverableError: any,
   formState: ReactFormState<any, any> | null,
 ) {
-<<<<<<< HEAD
-  this.tag = tag; // fiber节点标识
-  this.containerInfo = containerInfo; // root的dom根节点，即<div id="root"></div>
-=======
   this.tag = disableLegacyMode ? ConcurrentRoot : tag;
   this.containerInfo = containerInfo;
->>>>>>> d85cf3e5
   this.pendingChildren = null;
   this.current = null; // 当前fiber节点
   this.pingCache = null;
@@ -193,49 +188,9 @@
 
   // Cyclic construction. This cheats the type system right now because
   // stateNode is any.
-<<<<<<< HEAD
   // 循环构造。 这现在欺骗了类型系统，因为 stateNode 是 any。
   // uninitializedFiber =》未初始化的fiber
   // 创建rootFiber
-  const uninitializedFiber = createHostRootFiber(
-    tag,
-    isStrictMode,
-    concurrentUpdatesByDefaultOverride,
-  );
-  // 连接rootFiber与fiberRootNode
-  root.current = uninitializedFiber;
-  uninitializedFiber.stateNode = root;
-
-  if (enableCache) {
-    const initialCache = createCache();
-    retainCache(initialCache);
-
-    // The pooledCache is a fresh cache instance that is used temporarily
-    // for newly mounted boundaries during a render. In general, the
-    // pooledCache is always cleared from the root at the end of a render:
-    // it is either released when render commits, or moved to an Offscreen
-    // component if rendering suspends. Because the lifetime of the pooled
-    // cache is distinct from the main memoizedState.cache, it must be
-    // retained separately.
-    root.pooledCache = initialCache;
-    retainCache(initialCache);
-    const initialState: RootState = {
-      element: initialChildren,
-      isDehydrated: hydrate,
-      cache: initialCache,
-    };
-    uninitializedFiber.memoizedState = initialState;
-  } else {
-    const initialState: RootState = {
-      element: initialChildren,
-      isDehydrated: hydrate,
-      cache: (null: any), // not enabled yet
-    };
-    uninitializedFiber.memoizedState = initialState;
-  }
-  
-   // 初始化updateQueue
-=======
   const uninitializedFiber = createHostRootFiber(tag, isStrictMode);
   root.current = uninitializedFiber;
   uninitializedFiber.stateNode = root;
@@ -259,7 +214,6 @@
   };
   uninitializedFiber.memoizedState = initialState;
 
->>>>>>> d85cf3e5
   initializeUpdateQueue(uninitializedFiber);
 
   return root;
