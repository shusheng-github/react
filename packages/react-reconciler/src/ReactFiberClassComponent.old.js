--- conflicted
+++ resolved
@@ -221,14 +221,7 @@
       update.callback = callback;
     }
 
-<<<<<<< HEAD
-     // 将update插入updateQueue
-    enqueueUpdate(fiber, update, lane);
-     // 调度update
-    const root = scheduleUpdateOnFiber(fiber, lane, eventTime);
-=======
     const root = enqueueUpdate(fiber, update, lane);
->>>>>>> 03053501
     if (root !== null) {
       scheduleUpdateOnFiber(root, fiber, lane, eventTime);
       entangleTransitions(root, fiber, lane);
