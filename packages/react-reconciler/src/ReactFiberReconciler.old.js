/**
 * Copyright (c) Facebook, Inc. and its affiliates.
 *
 * This source code is licensed under the MIT license found in the
 * LICENSE file in the root directory of this source tree.
 *
 * @flow
 */

import type {
  Fiber,
  SuspenseHydrationCallbacks,
  TransitionTracingCallbacks,
} from './ReactInternalTypes';
import type {FiberRoot} from './ReactInternalTypes';
import type {RootTag} from './ReactRootTags';
import type {
  Instance,
  TextInstance,
  Container,
  PublicInstance,
} from './ReactFiberHostConfig';
import type {RendererInspectionConfig} from './ReactFiberHostConfig';
import type {ReactNodeList} from 'shared/ReactTypes';
import type {Lane} from './ReactFiberLane.old';
import type {SuspenseState} from './ReactFiberSuspenseComponent.old';

import {
  findCurrentHostFiber,
  findCurrentHostFiberWithNoPortals,
} from './ReactFiberTreeReflection';
import {get as getInstance} from 'shared/ReactInstanceMap';
import {
  HostComponent,
  ClassComponent,
  HostRoot,
  SuspenseComponent,
} from './ReactWorkTags';
import getComponentNameFromFiber from 'react-reconciler/src/getComponentNameFromFiber';
import isArray from 'shared/isArray';
import {enableSchedulingProfiler} from 'shared/ReactFeatureFlags';
import ReactSharedInternals from 'shared/ReactSharedInternals';
import {getPublicInstance} from './ReactFiberHostConfig';
import {
  findCurrentUnmaskedContext,
  processChildContext,
  emptyContextObject,
  isContextProvider as isLegacyContextProvider,
} from './ReactFiberContext.old';
import {createFiberRoot} from './ReactFiberRoot.old';
import {isRootDehydrated} from './ReactFiberShellHydration';
import {
  injectInternals,
  markRenderScheduled,
  onScheduleRoot,
} from './ReactFiberDevToolsHook.old';
import {
  requestEventTime,
  requestUpdateLane,
  scheduleUpdateOnFiber,
  scheduleInitialHydrationOnRoot,
  flushRoot,
  batchedUpdates,
  flushSync,
  isAlreadyRendering,
  flushControlled,
  deferredUpdates,
  discreteUpdates,
  flushPassiveEffects,
} from './ReactFiberWorkLoop.old';
import {enqueueConcurrentRenderForLane} from './ReactFiberConcurrentUpdates.old';
import {
  createUpdate,
  enqueueUpdate,
  entangleTransitions,
} from './ReactFiberClassUpdateQueue.old';
import {
  isRendering as ReactCurrentFiberIsRendering,
  current as ReactCurrentFiberCurrent,
  resetCurrentFiber as resetCurrentDebugFiberInDEV,
  setCurrentFiber as setCurrentDebugFiberInDEV,
} from './ReactCurrentFiber';
import {StrictLegacyMode} from './ReactTypeOfMode';
import {
  SyncLane,
  SelectiveHydrationLane,
  NoTimestamp,
  getHighestPriorityPendingLanes,
  higherPriorityLane,
} from './ReactFiberLane.old';
import {
  getCurrentUpdatePriority,
  runWithPriority,
} from './ReactEventPriorities.old';
import {
  scheduleRefresh,
  scheduleRoot,
  setRefreshHandler,
  findHostInstancesForRefresh,
} from './ReactFiberHotReloading.old';
import ReactVersion from 'shared/ReactVersion';
export {registerMutableSourceForHydration} from './ReactMutableSource.old';
export {createPortal} from './ReactPortal';
export {
  createComponentSelector,
  createHasPseudoClassSelector,
  createRoleSelector,
  createTestNameSelector,
  createTextSelector,
  getFindAllNodesFailureDescription,
  findAllNodes,
  findBoundingRects,
  focusWithin,
  observeVisibleRects,
} from './ReactTestSelectors';

type OpaqueRoot = FiberRoot;

// 0 is PROD, 1 is DEV.
// Might add PROFILE later.
type BundleType = 0 | 1;

type DevToolsConfig = {|
  bundleType: BundleType,
  version: string,
  rendererPackageName: string,
  // Note: this actually *does* depend on Fiber internal fields.
  // Used by "inspect clicked DOM element" in React DevTools.
  findFiberByHostInstance?: (instance: Instance | TextInstance) => Fiber | null,
  rendererConfig?: RendererInspectionConfig,
|};

let didWarnAboutNestedUpdates;
let didWarnAboutFindNodeInStrictMode;

if (__DEV__) {
  didWarnAboutNestedUpdates = false;
  didWarnAboutFindNodeInStrictMode = {};
}

function getContextForSubtree(
  parentComponent: ?React$Component<any, any>,
): Object {
  if (!parentComponent) {
    return emptyContextObject;
  }

  const fiber = getInstance(parentComponent);
  const parentContext = findCurrentUnmaskedContext(fiber);

  if (fiber.tag === ClassComponent) {
    const Component = fiber.type;
    if (isLegacyContextProvider(Component)) {
      return processChildContext(fiber, Component, parentContext);
    }
  }

  return parentContext;
}

function findHostInstance(component: Object): PublicInstance | null {
  const fiber = getInstance(component);
  if (fiber === undefined) {
    if (typeof component.render === 'function') {
      throw new Error('Unable to find node on an unmounted component.');
    } else {
      const keys = Object.keys(component).join(',');
      throw new Error(
        `Argument appears to not be a ReactComponent. Keys: ${keys}`,
      );
    }
  }
  const hostFiber = findCurrentHostFiber(fiber);
  if (hostFiber === null) {
    return null;
  }
  return hostFiber.stateNode;
}

function findHostInstanceWithWarning(
  component: Object,
  methodName: string,
): PublicInstance | null {
  if (__DEV__) {
    const fiber = getInstance(component);
    if (fiber === undefined) {
      if (typeof component.render === 'function') {
        throw new Error('Unable to find node on an unmounted component.');
      } else {
        const keys = Object.keys(component).join(',');
        throw new Error(
          `Argument appears to not be a ReactComponent. Keys: ${keys}`,
        );
      }
    }
    const hostFiber = findCurrentHostFiber(fiber);
    if (hostFiber === null) {
      return null;
    }
    if (hostFiber.mode & StrictLegacyMode) {
      const componentName = getComponentNameFromFiber(fiber) || 'Component';
      if (!didWarnAboutFindNodeInStrictMode[componentName]) {
        didWarnAboutFindNodeInStrictMode[componentName] = true;

        const previousFiber = ReactCurrentFiberCurrent;
        try {
          setCurrentDebugFiberInDEV(hostFiber);
          if (fiber.mode & StrictLegacyMode) {
            console.error(
              '%s is deprecated in StrictMode. ' +
                '%s was passed an instance of %s which is inside StrictMode. ' +
                'Instead, add a ref directly to the element you want to reference. ' +
                'Learn more about using refs safely here: ' +
                'https://reactjs.org/link/strict-mode-find-node',
              methodName,
              methodName,
              componentName,
            );
          } else {
            console.error(
              '%s is deprecated in StrictMode. ' +
                '%s was passed an instance of %s which renders StrictMode children. ' +
                'Instead, add a ref directly to the element you want to reference. ' +
                'Learn more about using refs safely here: ' +
                'https://reactjs.org/link/strict-mode-find-node',
              methodName,
              methodName,
              componentName,
            );
          }
        } finally {
          // Ideally this should reset to previous but this shouldn't be called in
          // render and there's another warning for that anyway.
          if (previousFiber) {
            setCurrentDebugFiberInDEV(previousFiber);
          } else {
            resetCurrentDebugFiberInDEV();
          }
        }
      }
    }
    return hostFiber.stateNode;
  }
  return findHostInstance(component);
}

// 完成fiberRootNode和rootFiber的创建以及关联。并初始化updateQueu
export function createContainer(
  containerInfo: Container,
  tag: RootTag,
  hydrationCallbacks: null | SuspenseHydrationCallbacks,
  isStrictMode: boolean,
  concurrentUpdatesByDefaultOverride: null | boolean,
  identifierPrefix: string,
  onRecoverableError: (error: mixed) => void,
  transitionCallbacks: null | TransitionTracingCallbacks,
): OpaqueRoot {
  const hydrate = false;
  const initialChildren = null;
  return createFiberRoot(
    containerInfo,
    tag,
    hydrate,
    initialChildren,
    hydrationCallbacks,
    isStrictMode,
    concurrentUpdatesByDefaultOverride,
    identifierPrefix,
    onRecoverableError,
    transitionCallbacks,
  );
}

<<<<<<< HEAD
// 1、请求当前 Fiber 节点的 lane（优先级）；
// 2、结合 lane（优先级），创建当前 Fiber 节点的 update 对象，并将其入队；
// 3、调度当前节点（rootFiber）。
=======
export function createHydrationContainer(
  initialChildren: ReactNodeList,
  // TODO: Remove `callback` when we delete legacy mode.
  callback: ?Function,
  containerInfo: Container,
  tag: RootTag,
  hydrationCallbacks: null | SuspenseHydrationCallbacks,
  isStrictMode: boolean,
  concurrentUpdatesByDefaultOverride: null | boolean,
  identifierPrefix: string,
  onRecoverableError: (error: mixed) => void,
  transitionCallbacks: null | TransitionTracingCallbacks,
): OpaqueRoot {
  const hydrate = true;
  const root = createFiberRoot(
    containerInfo,
    tag,
    hydrate,
    initialChildren,
    hydrationCallbacks,
    isStrictMode,
    concurrentUpdatesByDefaultOverride,
    identifierPrefix,
    onRecoverableError,
    transitionCallbacks,
  );

  // TODO: Move this to FiberRoot constructor
  root.context = getContextForSubtree(null);

  // Schedule the initial render. In a hydration root, this is different from
  // a regular update because the initial render must match was was rendered
  // on the server.
  // NOTE: This update intentionally doesn't have a payload. We're only using
  // the update to schedule work on the root fiber (and, for legacy roots, to
  // enqueue the callback if one is provided).
  const current = root.current;
  const eventTime = requestEventTime();
  const lane = requestUpdateLane(current);
  const update = createUpdate(eventTime, lane);
  update.callback =
    callback !== undefined && callback !== null ? callback : null;
  enqueueUpdate(current, update, lane);
  scheduleInitialHydrationOnRoot(root, lane, eventTime);

  return root;
}

>>>>>>> 03053501
export function updateContainer(
  element: ReactNodeList,
  container: OpaqueRoot,
  parentComponent: ?React$Component<any, any>,
  callback: ?Function,
): Lane {
  if (__DEV__) {
    onScheduleRoot(container, element);
  }
  // 这是一个 event 相关的入参
  const current = container.current;
  const eventTime = requestEventTime();
  // 这是一个比较关键的入参，lane 表示优先级
  const lane = requestUpdateLane(current);

  if (enableSchedulingProfiler) {
    markRenderScheduled(lane);
  }

  const context = getContextForSubtree(parentComponent);
  if (container.context === null) {
    container.context = context;
  } else {
    container.pendingContext = context;
  }

  if (__DEV__) {
    if (
      ReactCurrentFiberIsRendering &&
      ReactCurrentFiberCurrent !== null &&
      !didWarnAboutNestedUpdates
    ) {
      didWarnAboutNestedUpdates = true;
      console.error(
        'Render methods should be a pure function of props and state; ' +
          'triggering nested component updates from render is not allowed. ' +
          'If necessary, trigger nested updates in componentDidUpdate.\n\n' +
          'Check the render method of %s.',
        getComponentNameFromFiber(ReactCurrentFiberCurrent) || 'Unknown',
      );
    }
  }

   // 创建update
  const update = createUpdate(eventTime, lane);
  // update = {
  //   eventTime: eventTime,
  //   lane: lane,
  //   tag: UpdateState,
  //   payload: null,
  //   callback: null,
  //   next: null
  // };
  // Caution: React DevTools currently depends on this property
  // being called "element".
  // update.payload为需要挂载在根节点的组件
  // 对于HostRoot，payload为ReactDOM.render的第一个传参。
  update.payload = {element};

  // callback为ReactDOM.render的第三个参数 —— 回调函数
  // 处理 callback，这个 callback 其实就是我们调用 ReactDOM.render 时传入的 callback
  callback = callback === undefined ? null : callback;
  if (callback !== null) {
    if (__DEV__) {
      if (typeof callback !== 'function') {
        console.error(
          'render(...): Expected the last optional `callback` argument to be a ' +
            'function. Instead received: %s.',
          callback,
        );
      }
    }
    update.callback = callback;
  }

<<<<<<< HEAD
  // 将生成的update加入updateQueue，将 update 入队
  enqueueUpdate(current, update, lane);
  // 调度更新
  // 调度 fiberRoot 
  const root = scheduleUpdateOnFiber(current, lane, eventTime);
=======
  const root = enqueueUpdate(current, update, lane);
>>>>>>> 03053501
  if (root !== null) {
    scheduleUpdateOnFiber(root, current, lane, eventTime);
    entangleTransitions(root, current, lane);
  }
  
  // 返回当前节点（fiberRoot）的优先级
  return lane;
}

export {
  batchedUpdates,
  deferredUpdates,
  discreteUpdates,
  flushControlled,
  flushSync,
  isAlreadyRendering,
  flushPassiveEffects,
};

export function getPublicRootInstance(
  container: OpaqueRoot,
): React$Component<any, any> | PublicInstance | null {
  const containerFiber = container.current;
  if (!containerFiber.child) {
    return null;
  }
  switch (containerFiber.child.tag) {
    case HostComponent:
      return getPublicInstance(containerFiber.child.stateNode);
    default:
      return containerFiber.child.stateNode;
  }
}

export function attemptSynchronousHydration(fiber: Fiber): void {
  switch (fiber.tag) {
    case HostRoot: {
      const root: FiberRoot = fiber.stateNode;
      if (isRootDehydrated(root)) {
        // Flush the first scheduled "update".
        const lanes = getHighestPriorityPendingLanes(root);
        flushRoot(root, lanes);
      }
      break;
    }
    case SuspenseComponent: {
      flushSync(() => {
        const root = enqueueConcurrentRenderForLane(fiber, SyncLane);
        if (root !== null) {
          const eventTime = requestEventTime();
          scheduleUpdateOnFiber(root, fiber, SyncLane, eventTime);
        }
      });
      // If we're still blocked after this, we need to increase
      // the priority of any promises resolving within this
      // boundary so that they next attempt also has higher pri.
      const retryLane = SyncLane;
      markRetryLaneIfNotHydrated(fiber, retryLane);
      break;
    }
  }
}

function markRetryLaneImpl(fiber: Fiber, retryLane: Lane) {
  const suspenseState: null | SuspenseState = fiber.memoizedState;
  if (suspenseState !== null && suspenseState.dehydrated !== null) {
    suspenseState.retryLane = higherPriorityLane(
      suspenseState.retryLane,
      retryLane,
    );
  }
}

// Increases the priority of thenables when they resolve within this boundary.
function markRetryLaneIfNotHydrated(fiber: Fiber, retryLane: Lane) {
  markRetryLaneImpl(fiber, retryLane);
  const alternate = fiber.alternate;
  if (alternate) {
    markRetryLaneImpl(alternate, retryLane);
  }
}

export function attemptDiscreteHydration(fiber: Fiber): void {
  if (fiber.tag !== SuspenseComponent) {
    // We ignore HostRoots here because we can't increase
    // their priority and they should not suspend on I/O,
    // since you have to wrap anything that might suspend in
    // Suspense.
    return;
  }
  const lane = SyncLane;
  const root = enqueueConcurrentRenderForLane(fiber, lane);
  if (root !== null) {
    const eventTime = requestEventTime();
    scheduleUpdateOnFiber(root, fiber, lane, eventTime);
  }
  markRetryLaneIfNotHydrated(fiber, lane);
}

export function attemptContinuousHydration(fiber: Fiber): void {
  if (fiber.tag !== SuspenseComponent) {
    // We ignore HostRoots here because we can't increase
    // their priority and they should not suspend on I/O,
    // since you have to wrap anything that might suspend in
    // Suspense.
    return;
  }
  const lane = SelectiveHydrationLane;
  const root = enqueueConcurrentRenderForLane(fiber, lane);
  if (root !== null) {
    const eventTime = requestEventTime();
    scheduleUpdateOnFiber(root, fiber, lane, eventTime);
  }
  markRetryLaneIfNotHydrated(fiber, lane);
}

export function attemptHydrationAtCurrentPriority(fiber: Fiber): void {
  if (fiber.tag !== SuspenseComponent) {
    // We ignore HostRoots here because we can't increase
    // their priority other than synchronously flush it.
    return;
  }
  const lane = requestUpdateLane(fiber);
  const root = enqueueConcurrentRenderForLane(fiber, lane);
  if (root !== null) {
    const eventTime = requestEventTime();
    scheduleUpdateOnFiber(root, fiber, lane, eventTime);
  }
  markRetryLaneIfNotHydrated(fiber, lane);
}

export {getCurrentUpdatePriority, runWithPriority};

export {findHostInstance};

export {findHostInstanceWithWarning};

export function findHostInstanceWithNoPortals(
  fiber: Fiber,
): PublicInstance | null {
  const hostFiber = findCurrentHostFiberWithNoPortals(fiber);
  if (hostFiber === null) {
    return null;
  }
  return hostFiber.stateNode;
}

let shouldErrorImpl = fiber => null;

export function shouldError(fiber: Fiber): ?boolean {
  return shouldErrorImpl(fiber);
}

let shouldSuspendImpl = fiber => false;

export function shouldSuspend(fiber: Fiber): boolean {
  return shouldSuspendImpl(fiber);
}

let overrideHookState = null;
let overrideHookStateDeletePath = null;
let overrideHookStateRenamePath = null;
let overrideProps = null;
let overridePropsDeletePath = null;
let overridePropsRenamePath = null;
let scheduleUpdate = null;
let setErrorHandler = null;
let setSuspenseHandler = null;

if (__DEV__) {
  const copyWithDeleteImpl = (
    obj: Object | Array<any>,
    path: Array<string | number>,
    index: number,
  ) => {
    const key = path[index];
    const updated = isArray(obj) ? obj.slice() : {...obj};
    if (index + 1 === path.length) {
      if (isArray(updated)) {
        updated.splice(((key: any): number), 1);
      } else {
        delete updated[key];
      }
      return updated;
    }
    // $FlowFixMe number or string is fine here
    updated[key] = copyWithDeleteImpl(obj[key], path, index + 1);
    return updated;
  };

  const copyWithDelete = (
    obj: Object | Array<any>,
    path: Array<string | number>,
  ): Object | Array<any> => {
    return copyWithDeleteImpl(obj, path, 0);
  };

  const copyWithRenameImpl = (
    obj: Object | Array<any>,
    oldPath: Array<string | number>,
    newPath: Array<string | number>,
    index: number,
  ) => {
    const oldKey = oldPath[index];
    const updated = isArray(obj) ? obj.slice() : {...obj};
    if (index + 1 === oldPath.length) {
      const newKey = newPath[index];
      // $FlowFixMe number or string is fine here
      updated[newKey] = updated[oldKey];
      if (isArray(updated)) {
        updated.splice(((oldKey: any): number), 1);
      } else {
        delete updated[oldKey];
      }
    } else {
      // $FlowFixMe number or string is fine here
      updated[oldKey] = copyWithRenameImpl(
        // $FlowFixMe number or string is fine here
        obj[oldKey],
        oldPath,
        newPath,
        index + 1,
      );
    }
    return updated;
  };

  const copyWithRename = (
    obj: Object | Array<any>,
    oldPath: Array<string | number>,
    newPath: Array<string | number>,
  ): Object | Array<any> => {
    if (oldPath.length !== newPath.length) {
      console.warn('copyWithRename() expects paths of the same length');
      return;
    } else {
      for (let i = 0; i < newPath.length - 1; i++) {
        if (oldPath[i] !== newPath[i]) {
          console.warn(
            'copyWithRename() expects paths to be the same except for the deepest key',
          );
          return;
        }
      }
    }
    return copyWithRenameImpl(obj, oldPath, newPath, 0);
  };

  const copyWithSetImpl = (
    obj: Object | Array<any>,
    path: Array<string | number>,
    index: number,
    value: any,
  ) => {
    if (index >= path.length) {
      return value;
    }
    const key = path[index];
    const updated = isArray(obj) ? obj.slice() : {...obj};
    // $FlowFixMe number or string is fine here
    updated[key] = copyWithSetImpl(obj[key], path, index + 1, value);
    return updated;
  };

  const copyWithSet = (
    obj: Object | Array<any>,
    path: Array<string | number>,
    value: any,
  ): Object | Array<any> => {
    return copyWithSetImpl(obj, path, 0, value);
  };

  const findHook = (fiber: Fiber, id: number) => {
    // For now, the "id" of stateful hooks is just the stateful hook index.
    // This may change in the future with e.g. nested hooks.
    let currentHook = fiber.memoizedState;
    while (currentHook !== null && id > 0) {
      currentHook = currentHook.next;
      id--;
    }
    return currentHook;
  };

  // Support DevTools editable values for useState and useReducer.
  overrideHookState = (
    fiber: Fiber,
    id: number,
    path: Array<string | number>,
    value: any,
  ) => {
    const hook = findHook(fiber, id);
    if (hook !== null) {
      const newState = copyWithSet(hook.memoizedState, path, value);
      hook.memoizedState = newState;
      hook.baseState = newState;

      // We aren't actually adding an update to the queue,
      // because there is no update we can add for useReducer hooks that won't trigger an error.
      // (There's no appropriate action type for DevTools overrides.)
      // As a result though, React will see the scheduled update as a noop and bailout.
      // Shallow cloning props works as a workaround for now to bypass the bailout check.
      fiber.memoizedProps = {...fiber.memoizedProps};

      const root = enqueueConcurrentRenderForLane(fiber, SyncLane);
      if (root !== null) {
        scheduleUpdateOnFiber(root, fiber, SyncLane, NoTimestamp);
      }
    }
  };
  overrideHookStateDeletePath = (
    fiber: Fiber,
    id: number,
    path: Array<string | number>,
  ) => {
    const hook = findHook(fiber, id);
    if (hook !== null) {
      const newState = copyWithDelete(hook.memoizedState, path);
      hook.memoizedState = newState;
      hook.baseState = newState;

      // We aren't actually adding an update to the queue,
      // because there is no update we can add for useReducer hooks that won't trigger an error.
      // (There's no appropriate action type for DevTools overrides.)
      // As a result though, React will see the scheduled update as a noop and bailout.
      // Shallow cloning props works as a workaround for now to bypass the bailout check.
      fiber.memoizedProps = {...fiber.memoizedProps};

      const root = enqueueConcurrentRenderForLane(fiber, SyncLane);
      if (root !== null) {
        scheduleUpdateOnFiber(root, fiber, SyncLane, NoTimestamp);
      }
    }
  };
  overrideHookStateRenamePath = (
    fiber: Fiber,
    id: number,
    oldPath: Array<string | number>,
    newPath: Array<string | number>,
  ) => {
    const hook = findHook(fiber, id);
    if (hook !== null) {
      const newState = copyWithRename(hook.memoizedState, oldPath, newPath);
      hook.memoizedState = newState;
      hook.baseState = newState;

      // We aren't actually adding an update to the queue,
      // because there is no update we can add for useReducer hooks that won't trigger an error.
      // (There's no appropriate action type for DevTools overrides.)
      // As a result though, React will see the scheduled update as a noop and bailout.
      // Shallow cloning props works as a workaround for now to bypass the bailout check.
      fiber.memoizedProps = {...fiber.memoizedProps};

      const root = enqueueConcurrentRenderForLane(fiber, SyncLane);
      if (root !== null) {
        scheduleUpdateOnFiber(root, fiber, SyncLane, NoTimestamp);
      }
    }
  };

  // Support DevTools props for function components, forwardRef, memo, host components, etc.
  overrideProps = (fiber: Fiber, path: Array<string | number>, value: any) => {
    fiber.pendingProps = copyWithSet(fiber.memoizedProps, path, value);
    if (fiber.alternate) {
      fiber.alternate.pendingProps = fiber.pendingProps;
    }
    const root = enqueueConcurrentRenderForLane(fiber, SyncLane);
    if (root !== null) {
      scheduleUpdateOnFiber(root, fiber, SyncLane, NoTimestamp);
    }
  };
  overridePropsDeletePath = (fiber: Fiber, path: Array<string | number>) => {
    fiber.pendingProps = copyWithDelete(fiber.memoizedProps, path);
    if (fiber.alternate) {
      fiber.alternate.pendingProps = fiber.pendingProps;
    }
    const root = enqueueConcurrentRenderForLane(fiber, SyncLane);
    if (root !== null) {
      scheduleUpdateOnFiber(root, fiber, SyncLane, NoTimestamp);
    }
  };
  overridePropsRenamePath = (
    fiber: Fiber,
    oldPath: Array<string | number>,
    newPath: Array<string | number>,
  ) => {
    fiber.pendingProps = copyWithRename(fiber.memoizedProps, oldPath, newPath);
    if (fiber.alternate) {
      fiber.alternate.pendingProps = fiber.pendingProps;
    }
    const root = enqueueConcurrentRenderForLane(fiber, SyncLane);
    if (root !== null) {
      scheduleUpdateOnFiber(root, fiber, SyncLane, NoTimestamp);
    }
  };

  scheduleUpdate = (fiber: Fiber) => {
    const root = enqueueConcurrentRenderForLane(fiber, SyncLane);
    if (root !== null) {
      scheduleUpdateOnFiber(root, fiber, SyncLane, NoTimestamp);
    }
  };

  setErrorHandler = (newShouldErrorImpl: Fiber => ?boolean) => {
    shouldErrorImpl = newShouldErrorImpl;
  };

  setSuspenseHandler = (newShouldSuspendImpl: Fiber => boolean) => {
    shouldSuspendImpl = newShouldSuspendImpl;
  };
}

function findHostInstanceByFiber(fiber: Fiber): Instance | TextInstance | null {
  const hostFiber = findCurrentHostFiber(fiber);
  if (hostFiber === null) {
    return null;
  }
  return hostFiber.stateNode;
}

function emptyFindFiberByHostInstance(
  instance: Instance | TextInstance,
): Fiber | null {
  return null;
}

function getCurrentFiberForDevTools() {
  return ReactCurrentFiberCurrent;
}

export function injectIntoDevTools(devToolsConfig: DevToolsConfig): boolean {
  const {findFiberByHostInstance} = devToolsConfig;
  const {ReactCurrentDispatcher} = ReactSharedInternals;

  return injectInternals({
    bundleType: devToolsConfig.bundleType,
    version: devToolsConfig.version,
    rendererPackageName: devToolsConfig.rendererPackageName,
    rendererConfig: devToolsConfig.rendererConfig,
    overrideHookState,
    overrideHookStateDeletePath,
    overrideHookStateRenamePath,
    overrideProps,
    overridePropsDeletePath,
    overridePropsRenamePath,
    setErrorHandler,
    setSuspenseHandler,
    scheduleUpdate,
    currentDispatcherRef: ReactCurrentDispatcher,
    findHostInstanceByFiber,
    findFiberByHostInstance:
      findFiberByHostInstance || emptyFindFiberByHostInstance,
    // React Refresh
    findHostInstancesForRefresh: __DEV__ ? findHostInstancesForRefresh : null,
    scheduleRefresh: __DEV__ ? scheduleRefresh : null,
    scheduleRoot: __DEV__ ? scheduleRoot : null,
    setRefreshHandler: __DEV__ ? setRefreshHandler : null,
    // Enables DevTools to append owner stacks to error messages in DEV mode.
    getCurrentFiber: __DEV__ ? getCurrentFiberForDevTools : null,
    // Enables DevTools to detect reconciler version rather than renderer version
    // which may not match for third party renderers.
    reconcilerVersion: ReactVersion,
  });
}<|MERGE_RESOLUTION|>--- conflicted
+++ resolved
@@ -271,11 +271,6 @@
   );
 }
 
-<<<<<<< HEAD
-// 1、请求当前 Fiber 节点的 lane（优先级）；
-// 2、结合 lane（优先级），创建当前 Fiber 节点的 update 对象，并将其入队；
-// 3、调度当前节点（rootFiber）。
-=======
 export function createHydrationContainer(
   initialChildren: ReactNodeList,
   // TODO: Remove `callback` when we delete legacy mode.
@@ -324,7 +319,6 @@
   return root;
 }
 
->>>>>>> 03053501
 export function updateContainer(
   element: ReactNodeList,
   container: OpaqueRoot,
@@ -400,15 +394,7 @@
     update.callback = callback;
   }
 
-<<<<<<< HEAD
-  // 将生成的update加入updateQueue，将 update 入队
-  enqueueUpdate(current, update, lane);
-  // 调度更新
-  // 调度 fiberRoot 
-  const root = scheduleUpdateOnFiber(current, lane, eventTime);
-=======
   const root = enqueueUpdate(current, update, lane);
->>>>>>> 03053501
   if (root !== null) {
     scheduleUpdateOnFiber(root, current, lane, eventTime);
     entangleTransitions(root, current, lane);
