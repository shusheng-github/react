/**
 * Copyright (c) Facebook, Inc. and its affiliates.
 *
 * This source code is licensed under the MIT license found in the
 * LICENSE file in the root directory of this source tree.
 *
 * @flow
 */

import type {ReactProviderType, ReactContext} from 'shared/ReactTypes';
import type {LazyComponent as LazyComponentType} from 'react/src/ReactLazy';
import type {Fiber, FiberRoot} from './ReactInternalTypes';
import type {TypeOfMode} from './ReactTypeOfMode';
import type {Lanes, Lane} from './ReactFiberLane.old';
import type {MutableSource} from 'shared/ReactTypes';
import type {
  SuspenseState,
  SuspenseListRenderState,
  SuspenseListTailMode,
} from './ReactFiberSuspenseComponent.old';
import type {SuspenseContext} from './ReactFiberSuspenseContext.old';
import type {
  OffscreenProps,
  OffscreenState,
} from './ReactFiberOffscreenComponent';
import type {
  Cache,
  CacheComponentState,
  SpawnedCachePool,
} from './ReactFiberCacheComponent.old';
import type {UpdateQueue} from './ReactUpdateQueue.old';

import checkPropTypes from 'shared/checkPropTypes';
import {
  markComponentRenderStarted,
  markComponentRenderStopped,
} from './SchedulingProfiler';
import {
  IndeterminateComponent,
  FunctionComponent,
  ClassComponent,
  HostRoot,
  HostComponent,
  HostText,
  HostPortal,
  ForwardRef,
  Fragment,
  Mode,
  ContextProvider,
  ContextConsumer,
  Profiler,
  SuspenseComponent,
  SuspenseListComponent,
  MemoComponent,
  SimpleMemoComponent,
  LazyComponent,
  IncompleteClassComponent,
  ScopeComponent,
  OffscreenComponent,
  LegacyHiddenComponent,
  CacheComponent,
} from './ReactWorkTags';
import {
  NoFlags,
  PerformedWork,
  Placement,
  Hydrating,
  ContentReset,
  DidCapture,
  Update,
  Ref,
  RefStatic,
  ChildDeletion,
  ForceUpdateForLegacySuspense,
  StaticMask,
  ShouldCapture,
} from './ReactFiberFlags';
import ReactSharedInternals from 'shared/ReactSharedInternals';
import {
  debugRenderPhaseSideEffectsForStrictMode,
  disableLegacyContext,
  disableModulePatternComponents,
  enableProfilerCommitHooks,
  enableProfilerTimer,
  enableSuspenseServerRenderer,
  warnAboutDefaultPropsOnFunctionComponents,
  enableScopeAPI,
  enableCache,
  enableLazyContextPropagation,
  enableSuspenseLayoutEffectSemantics,
  enableSchedulingProfiler,
  enablePersistentOffscreenHostContainer,
} from 'shared/ReactFeatureFlags';
import invariant from 'shared/invariant';
import isArray from 'shared/isArray';
import shallowEqual from 'shared/shallowEqual';
import getComponentNameFromFiber from 'react-reconciler/src/getComponentNameFromFiber';
import getComponentNameFromType from 'shared/getComponentNameFromType';
import ReactStrictModeWarnings from './ReactStrictModeWarnings.old';
import {REACT_LAZY_TYPE, getIteratorFn} from 'shared/ReactSymbols';
import {
  getCurrentFiberOwnerNameInDevOrNull,
  setIsRendering,
} from './ReactCurrentFiber';
import {
  resolveFunctionForHotReloading,
  resolveForwardRefForHotReloading,
  resolveClassForHotReloading,
} from './ReactFiberHotReloading.old';

import {
  mountChildFibers,
  reconcileChildFibers,
  cloneChildFibers,
} from './ReactChildFiber.old';
import {
  processUpdateQueue,
  cloneUpdateQueue,
  initializeUpdateQueue,
  enqueueCapturedUpdate,
} from './ReactUpdateQueue.old';
import {
  NoLane,
  NoLanes,
  SyncLane,
  OffscreenLane,
  DefaultHydrationLane,
  SomeRetryLane,
  NoTimestamp,
  includesSomeLane,
  laneToLanes,
  removeLanes,
  mergeLanes,
  getBumpedLaneForHydration,
  pickArbitraryLane,
} from './ReactFiberLane.old';
import {
  ConcurrentMode,
  NoMode,
  ProfileMode,
  StrictLegacyMode,
} from './ReactTypeOfMode';
import {
  shouldSetTextContent,
  isSuspenseInstancePending,
  isSuspenseInstanceFallback,
  registerSuspenseInstanceRetry,
  supportsHydration,
  isPrimaryRenderer,
  supportsPersistence,
  getOffscreenContainerProps,
} from './ReactFiberHostConfig';
import type {SuspenseInstance} from './ReactFiberHostConfig';
import {shouldError, shouldSuspend} from './ReactFiberReconciler';
import {pushHostContext, pushHostContainer} from './ReactFiberHostContext.old';
import {
  suspenseStackCursor,
  pushSuspenseContext,
  InvisibleParentSuspenseContext,
  ForceSuspenseFallback,
  hasSuspenseContext,
  setDefaultShallowSuspenseContext,
  addSubtreeSuspenseContext,
  setShallowSuspenseContext,
} from './ReactFiberSuspenseContext.old';
import {findFirstSuspended} from './ReactFiberSuspenseComponent.old';
import {
  pushProvider,
  propagateContextChange,
  lazilyPropagateParentContextChanges,
  propagateParentContextChangesToDeferredTree,
  checkIfContextChanged,
  readContext,
  prepareToReadContext,
  scheduleWorkOnParentPath,
} from './ReactFiberNewContext.old';
import {renderWithHooks, bailoutHooks} from './ReactFiberHooks.old';
import {stopProfilerTimerIfRunning} from './ReactProfilerTimer.old';
import {
  getMaskedContext,
  getUnmaskedContext,
  hasContextChanged as hasLegacyContextChanged,
  pushContextProvider as pushLegacyContextProvider,
  isContextProvider as isLegacyContextProvider,
  pushTopLevelContextObject,
  invalidateContextProvider,
} from './ReactFiberContext.old';
import {
  enterHydrationState,
  reenterHydrationStateFromDehydratedSuspenseInstance,
  resetHydrationState,
  tryToClaimNextHydratableInstance,
  warnIfHydrating,
} from './ReactFiberHydrationContext.old';
import {
  adoptClassInstance,
  constructClassInstance,
  mountClassInstance,
  resumeMountClassInstance,
  updateClassInstance,
} from './ReactFiberClassComponent.old';
import {resolveDefaultProps} from './ReactFiberLazyComponent.old';
import {
  resolveLazyComponentTag,
  createFiberFromTypeAndProps,
  createFiberFromFragment,
  createFiberFromOffscreen,
  createWorkInProgress,
  createOffscreenHostContainerFiber,
  isSimpleFunctionComponent,
} from './ReactFiber.old';
import {
  retryDehydratedSuspenseBoundary,
  scheduleUpdateOnFiber,
  renderDidSuspendDelayIfPossible,
  markSkippedUpdateLanes,
  getWorkInProgressRoot,
  pushRenderLanes,
  getExecutionContext,
  RetryAfterError,
  NoContext,
} from './ReactFiberWorkLoop.old';
import {setWorkInProgressVersion} from './ReactMutableSource.old';
import {
  requestCacheFromPool,
  pushCacheProvider,
  pushRootCachePool,
  CacheContext,
  getSuspendedCachePool,
  restoreSpawnedCachePool,
  getOffscreenDeferredCachePool,
} from './ReactFiberCacheComponent.old';
import {createCapturedValue} from './ReactCapturedValue';
import {createClassErrorUpdate} from './ReactFiberThrow.old';
import {completeSuspendedOffscreenHostContainer} from './ReactFiberCompleteWork.old';
import is from 'shared/objectIs';

import {disableLogs, reenableLogs} from 'shared/ConsolePatchingDev';

const ReactCurrentOwner = ReactSharedInternals.ReactCurrentOwner;

let didReceiveUpdate: boolean = false;

let didWarnAboutBadClass;
let didWarnAboutModulePatternComponent;
let didWarnAboutContextTypeOnFunctionComponent;
let didWarnAboutGetDerivedStateOnFunctionComponent;
let didWarnAboutFunctionRefs;
export let didWarnAboutReassigningProps;
let didWarnAboutRevealOrder;
let didWarnAboutTailOptions;
let didWarnAboutDefaultPropsOnFunctionComponent;

if (__DEV__) {
  didWarnAboutBadClass = {};
  didWarnAboutModulePatternComponent = {};
  didWarnAboutContextTypeOnFunctionComponent = {};
  didWarnAboutGetDerivedStateOnFunctionComponent = {};
  didWarnAboutFunctionRefs = {};
  didWarnAboutReassigningProps = false;
  didWarnAboutRevealOrder = {};
  didWarnAboutTailOptions = {};
  didWarnAboutDefaultPropsOnFunctionComponent = {};
}

// 创建子fiber节点
// 对于mount的组件，该方法会创建新的子Fiber节点
// 对于update的组件，该方法会将当前组件与该组件在上次更新时对应的Fiber节点比较(Diff算法)，将比较结果生成新的Fiber节点
export function reconcileChildren(
  current: Fiber | null,
  workInProgress: Fiber,
  nextChildren: any,
  renderLanes: Lanes,
) {
  // 最终该方法会生成新的子Fiber节点并赋值给workInProgress.child，
  // 作为本次beginWork返回值 (opens new window)，
  // 并作为下次performUnitOfWork执行时workInProgress的传参
  if (current === null) {
    // mount进入该逻辑
    // If this is a fresh new component that hasn't been rendered yet, 
    // we won't update its child set by applying minimal side-effects. 
    // 如果这是尚未渲染的新的新组件，则我们不会通过应用最小的副作用来更新其子集
    // Instead, we will add them all to the child before it gets rendered. 
    // 代替的是我们会在渲染子对象之前将它们全部添加到子对象中。
    // That meanswe can optimize this reconciliation pass by not tracking side-effects.
    // 那意味着我们可以通过不跟踪副作用来优化此和解流程。
    workInProgress.child = mountChildFibers(
      workInProgress,
      null,
      nextChildren,
      renderLanes,
    );
  } else {
    // update进入该逻辑
    // If the current child is the same as the work in progress, it means that
    // we haven't yet started any work on these children. Therefore, we use
    // the clone algorithm to create a copy of all the current children.

    // If we had any progressed work already, that is invalid at this point so
    // let's throw it out.
    workInProgress.child = reconcileChildFibers(
      workInProgress,
      current.child,
      nextChildren,
      renderLanes,
    );
  }
}

function forceUnmountCurrentAndReconcile(
  current: Fiber,
  workInProgress: Fiber,
  nextChildren: any,
  renderLanes: Lanes,
) {
  // This function is fork of reconcileChildren. It's used in cases where we
  // want to reconcile without matching against the existing set. This has the
  // effect of all current children being unmounted; even if the type and key
  // are the same, the old child is unmounted and a new child is created.
  //
  // To do this, we're going to go through the reconcile algorithm twice. In
  // the first pass, we schedule a deletion for all the current children by
  // passing null.
  workInProgress.child = reconcileChildFibers(
    workInProgress,
    current.child,
    null,
    renderLanes,
  );
  // In the second pass, we mount the new children. The trick here is that we
  // pass null in place of where we usually pass the current child set. This has
  // the effect of remounting all children regardless of whether their
  // identities match.
  workInProgress.child = reconcileChildFibers(
    workInProgress,
    null,
    nextChildren,
    renderLanes,
  );
}

function updateForwardRef(
  current: Fiber | null,
  workInProgress: Fiber,
  Component: any,
  nextProps: any,
  renderLanes: Lanes,
) {
  // TODO: current can be non-null here even if the component
  // hasn't yet mounted. This happens after the first render suspends.
  // We'll need to figure out if this is fine or can cause issues.

  if (__DEV__) {
    if (workInProgress.type !== workInProgress.elementType) {
      // Lazy component props can't be validated in createElement
      // because they're only guaranteed to be resolved here.
      const innerPropTypes = Component.propTypes;
      if (innerPropTypes) {
        checkPropTypes(
          innerPropTypes,
          nextProps, // Resolved props
          'prop',
          getComponentNameFromType(Component),
        );
      }
    }
  }

  const render = Component.render;
  const ref = workInProgress.ref;

  // The rest is a fork of updateFunctionComponent
  let nextChildren;
  prepareToReadContext(workInProgress, renderLanes);
  if (enableSchedulingProfiler) {
    markComponentRenderStarted(workInProgress);
  }
  if (__DEV__) {
    ReactCurrentOwner.current = workInProgress;
    setIsRendering(true);
    nextChildren = renderWithHooks(
      current,
      workInProgress,
      render,
      nextProps,
      ref,
      renderLanes,
    );
    if (
      debugRenderPhaseSideEffectsForStrictMode &&
      workInProgress.mode & StrictLegacyMode
    ) {
      disableLogs();
      try {
        nextChildren = renderWithHooks(
          current,
          workInProgress,
          render,
          nextProps,
          ref,
          renderLanes,
        );
      } finally {
        reenableLogs();
      }
    }
    setIsRendering(false);
  } else {
    nextChildren = renderWithHooks(
      current,
      workInProgress,
      render,
      nextProps,
      ref,
      renderLanes,
    );
  }
  if (enableSchedulingProfiler) {
    markComponentRenderStopped();
  }

  if (current !== null && !didReceiveUpdate) {
    bailoutHooks(current, workInProgress, renderLanes);
    return bailoutOnAlreadyFinishedWork(current, workInProgress, renderLanes);
  }

  // React DevTools reads this flag.
  workInProgress.flags |= PerformedWork;
  reconcileChildren(current, workInProgress, nextChildren, renderLanes);
  return workInProgress.child;
}

function updateMemoComponent(
  current: Fiber | null,
  workInProgress: Fiber,
  Component: any,
  nextProps: any,
  renderLanes: Lanes,
): null | Fiber {
  if (current === null) {
    const type = Component.type;
    if (
      isSimpleFunctionComponent(type) &&
      Component.compare === null &&
      // SimpleMemoComponent codepath doesn't resolve outer props either.
      Component.defaultProps === undefined
    ) {
      let resolvedType = type;
      if (__DEV__) {
        resolvedType = resolveFunctionForHotReloading(type);
      }
      // If this is a plain function component without default props,
      // and with only the default shallow comparison, we upgrade it
      // to a SimpleMemoComponent to allow fast path updates.
      workInProgress.tag = SimpleMemoComponent;
      workInProgress.type = resolvedType;
      if (__DEV__) {
        validateFunctionComponentInDev(workInProgress, type);
      }
      return updateSimpleMemoComponent(
        current,
        workInProgress,
        resolvedType,
        nextProps,
        renderLanes,
      );
    }
    if (__DEV__) {
      const innerPropTypes = type.propTypes;
      if (innerPropTypes) {
        // Inner memo component props aren't currently validated in createElement.
        // We could move it there, but we'd still need this for lazy code path.
        checkPropTypes(
          innerPropTypes,
          nextProps, // Resolved props
          'prop',
          getComponentNameFromType(type),
        );
      }
    }
    const child = createFiberFromTypeAndProps(
      Component.type,
      null,
      nextProps,
      workInProgress,
      workInProgress.mode,
      renderLanes,
    );
    child.ref = workInProgress.ref;
    child.return = workInProgress;
    workInProgress.child = child;
    return child;
  }
  if (__DEV__) {
    const type = Component.type;
    const innerPropTypes = type.propTypes;
    if (innerPropTypes) {
      // Inner memo component props aren't currently validated in createElement.
      // We could move it there, but we'd still need this for lazy code path.
      checkPropTypes(
        innerPropTypes,
        nextProps, // Resolved props
        'prop',
        getComponentNameFromType(type),
      );
    }
  }
  const currentChild = ((current.child: any): Fiber); // This is always exactly one child
  const hasScheduledUpdateOrContext = checkScheduledUpdateOrContext(
    current,
    renderLanes,
  );
  if (!hasScheduledUpdateOrContext) {
    // This will be the props with resolved defaultProps,
    // unlike current.memoizedProps which will be the unresolved ones.
    const prevProps = currentChild.memoizedProps;
    // Default to shallow comparison
    let compare = Component.compare;
    compare = compare !== null ? compare : shallowEqual;
    if (compare(prevProps, nextProps) && current.ref === workInProgress.ref) {
      return bailoutOnAlreadyFinishedWork(current, workInProgress, renderLanes);
    }
  }
  // React DevTools reads this flag.
  workInProgress.flags |= PerformedWork;
  const newChild = createWorkInProgress(currentChild, nextProps);
  newChild.ref = workInProgress.ref;
  newChild.return = workInProgress;
  workInProgress.child = newChild;
  return newChild;
}

function updateSimpleMemoComponent(
  current: Fiber | null,
  workInProgress: Fiber,
  Component: any,
  nextProps: any,
  renderLanes: Lanes,
): null | Fiber {
  // TODO: current can be non-null here even if the component
  // hasn't yet mounted. This happens when the inner render suspends.
  // We'll need to figure out if this is fine or can cause issues.

  if (__DEV__) {
    if (workInProgress.type !== workInProgress.elementType) {
      // Lazy component props can't be validated in createElement
      // because they're only guaranteed to be resolved here.
      let outerMemoType = workInProgress.elementType;
      if (outerMemoType.$$typeof === REACT_LAZY_TYPE) {
        // We warn when you define propTypes on lazy()
        // so let's just skip over it to find memo() outer wrapper.
        // Inner props for memo are validated later.
        const lazyComponent: LazyComponentType<any, any> = outerMemoType;
        const payload = lazyComponent._payload;
        const init = lazyComponent._init;
        try {
          outerMemoType = init(payload);
        } catch (x) {
          outerMemoType = null;
        }
        // Inner propTypes will be validated in the function component path.
        const outerPropTypes = outerMemoType && (outerMemoType: any).propTypes;
        if (outerPropTypes) {
          checkPropTypes(
            outerPropTypes,
            nextProps, // Resolved (SimpleMemoComponent has no defaultProps)
            'prop',
            getComponentNameFromType(outerMemoType),
          );
        }
      }
    }
  }
  if (current !== null) {
    const prevProps = current.memoizedProps;
    if (
      shallowEqual(prevProps, nextProps) &&
      current.ref === workInProgress.ref &&
      // Prevent bailout if the implementation changed due to hot reload.
      (__DEV__ ? workInProgress.type === current.type : true)
    ) {
      didReceiveUpdate = false;
      if (!checkScheduledUpdateOrContext(current, renderLanes)) {
        // The pending lanes were cleared at the beginning of beginWork. We're
        // about to bail out, but there might be other lanes that weren't
        // included in the current render. Usually, the priority level of the
        // remaining updates is accumulated during the evaluation of the
        // component (i.e. when processing the update queue). But since since
        // we're bailing out early *without* evaluating the component, we need
        // to account for it here, too. Reset to the value of the current fiber.
        // NOTE: This only applies to SimpleMemoComponent, not MemoComponent,
        // because a MemoComponent fiber does not have hooks or an update queue;
        // rather, it wraps around an inner component, which may or may not
        // contains hooks.
        // TODO: Move the reset at in beginWork out of the common path so that
        // this is no longer necessary.
        workInProgress.lanes = current.lanes;
        return bailoutOnAlreadyFinishedWork(
          current,
          workInProgress,
          renderLanes,
        );
      } else if ((current.flags & ForceUpdateForLegacySuspense) !== NoFlags) {
        // This is a special case that only exists for legacy mode.
        // See https://github.com/facebook/react/pull/19216.
        didReceiveUpdate = true;
      }
    }
  }
  return updateFunctionComponent(
    current,
    workInProgress,
    Component,
    nextProps,
    renderLanes,
  );
}

function updateOffscreenComponent(
  current: Fiber | null,
  workInProgress: Fiber,
  renderLanes: Lanes,
) {
  const nextProps: OffscreenProps = workInProgress.pendingProps;
  const nextChildren = nextProps.children;

  const prevState: OffscreenState | null =
    current !== null ? current.memoizedState : null;

  // If this is not null, this is a cache pool that was carried over from the
  // previous render. We will push this to the cache pool context so that we can
  // resume in-flight requests.
  let spawnedCachePool: SpawnedCachePool | null = null;

  if (
    nextProps.mode === 'hidden' ||
    nextProps.mode === 'unstable-defer-without-hiding'
  ) {
    // Rendering a hidden tree.
    if ((workInProgress.mode & ConcurrentMode) === NoMode) {
      // In legacy sync mode, don't defer the subtree. Render it now.
      const nextState: OffscreenState = {
        baseLanes: NoLanes,
        cachePool: null,
      };
      workInProgress.memoizedState = nextState;
      pushRenderLanes(workInProgress, renderLanes);
    } else if (!includesSomeLane(renderLanes, (OffscreenLane: Lane))) {
      // We're hidden, and we're not rendering at Offscreen. We will bail out
      // and resume this tree later.
      let nextBaseLanes;
      if (prevState !== null) {
        const prevBaseLanes = prevState.baseLanes;
        nextBaseLanes = mergeLanes(prevBaseLanes, renderLanes);
        if (enableCache) {
          // Save the cache pool so we can resume later.
          spawnedCachePool = getOffscreenDeferredCachePool();
          // We don't need to push to the cache pool because we're about to
          // bail out. There won't be a context mismatch because we only pop
          // the cache pool if `updateQueue` is non-null.
        }
      } else {
        nextBaseLanes = renderLanes;
      }

      // Schedule this fiber to re-render at offscreen priority. Then bailout.
      workInProgress.lanes = workInProgress.childLanes = laneToLanes(
        OffscreenLane,
      );
      const nextState: OffscreenState = {
        baseLanes: nextBaseLanes,
        cachePool: spawnedCachePool,
      };
      workInProgress.memoizedState = nextState;
      workInProgress.updateQueue = null;
      // We're about to bail out, but we need to push this to the stack anyway
      // to avoid a push/pop misalignment.
      pushRenderLanes(workInProgress, nextBaseLanes);

      if (enableLazyContextPropagation && current !== null) {
        // Since this tree will resume rendering in a separate render, we need
        // to propagate parent contexts now so we don't lose track of which
        // ones changed.
        propagateParentContextChangesToDeferredTree(
          current,
          workInProgress,
          renderLanes,
        );
      }

      return null;
    } else {
      // This is the second render. The surrounding visible content has already
      // committed. Now we resume rendering the hidden tree.

      if (enableCache && prevState !== null) {
        // If the render that spawned this one accessed the cache pool, resume
        // using the same cache. Unless the parent changed, since that means
        // there was a refresh.
        const prevCachePool = prevState.cachePool;
        if (prevCachePool !== null) {
          spawnedCachePool = restoreSpawnedCachePool(
            workInProgress,
            prevCachePool,
          );
        }
      }

      // Rendering at offscreen, so we can clear the base lanes.
      const nextState: OffscreenState = {
        baseLanes: NoLanes,
        cachePool: null,
      };
      workInProgress.memoizedState = nextState;
      // Push the lanes that were skipped when we bailed out.
      const subtreeRenderLanes =
        prevState !== null ? prevState.baseLanes : renderLanes;
      pushRenderLanes(workInProgress, subtreeRenderLanes);
    }
  } else {
    // Rendering a visible tree.
    let subtreeRenderLanes;
    if (prevState !== null) {
      // We're going from hidden -> visible.

      subtreeRenderLanes = mergeLanes(prevState.baseLanes, renderLanes);

      if (enableCache) {
        // If the render that spawned this one accessed the cache pool, resume
        // using the same cache. Unless the parent changed, since that means
        // there was a refresh.
        const prevCachePool = prevState.cachePool;
        if (prevCachePool !== null) {
          spawnedCachePool = restoreSpawnedCachePool(
            workInProgress,
            prevCachePool,
          );
        }
      }

      // Since we're not hidden anymore, reset the state
      workInProgress.memoizedState = null;
    } else {
      // We weren't previously hidden, and we still aren't, so there's nothing
      // special to do. Need to push to the stack regardless, though, to avoid
      // a push/pop misalignment.
      subtreeRenderLanes = renderLanes;
    }
    pushRenderLanes(workInProgress, subtreeRenderLanes);
  }

  if (enableCache) {
    // If we have a cache pool from a previous render attempt, then this will be
    // non-null. We use this to infer whether to push/pop the cache context.
    workInProgress.updateQueue = spawnedCachePool;
  }

  if (enablePersistentOffscreenHostContainer && supportsPersistence) {
    // In persistent mode, the offscreen children are wrapped in a host node.
    // TODO: Optimize this to use the OffscreenComponent fiber instead of
    // an extra HostComponent fiber. Need to make sure this doesn't break Fabric
    // or some other infra that expects a HostComponent.
    const isHidden =
      nextProps.mode === 'hidden' &&
      workInProgress.tag !== LegacyHiddenComponent;
    const offscreenContainer = reconcileOffscreenHostContainer(
      current,
      workInProgress,
      isHidden,
      nextChildren,
      renderLanes,
    );
    return offscreenContainer;
  } else {
    reconcileChildren(current, workInProgress, nextChildren, renderLanes);
    return workInProgress.child;
  }
}

function reconcileOffscreenHostContainer(
  currentOffscreen: Fiber | null,
  offscreen: Fiber,
  isHidden: boolean,
  children: any,
  renderLanes: Lanes,
) {
  const containerProps = getOffscreenContainerProps(
    isHidden ? 'hidden' : 'visible',
    children,
  );
  let hostContainer;
  if (currentOffscreen === null) {
    hostContainer = createOffscreenHostContainerFiber(
      containerProps,
      offscreen.mode,
      renderLanes,
      null,
    );
  } else {
    const currentHostContainer = currentOffscreen.child;
    if (currentHostContainer === null) {
      hostContainer = createOffscreenHostContainerFiber(
        containerProps,
        offscreen.mode,
        renderLanes,
        null,
      );
      hostContainer.flags |= Placement;
    } else {
      hostContainer = createWorkInProgress(
        currentHostContainer,
        containerProps,
      );
    }
  }
  hostContainer.return = offscreen;
  offscreen.child = hostContainer;
  return hostContainer;
}

// Note: These happen to have identical begin phases, for now. We shouldn't hold
// ourselves to this constraint, though. If the behavior diverges, we should
// fork the function.
const updateLegacyHiddenComponent = updateOffscreenComponent;

function updateCacheComponent(
  current: Fiber | null,
  workInProgress: Fiber,
  renderLanes: Lanes,
) {
  if (!enableCache) {
    return null;
  }

  prepareToReadContext(workInProgress, renderLanes);
  const parentCache = readContext(CacheContext);

  if (current === null) {
    // Initial mount. Request a fresh cache from the pool.
    const freshCache = requestCacheFromPool(renderLanes);
    const initialState: CacheComponentState = {
      parent: parentCache,
      cache: freshCache,
    };
    workInProgress.memoizedState = initialState;
    initializeUpdateQueue(workInProgress);
    pushCacheProvider(workInProgress, freshCache);
  } else {
    // Check for updates
    if (includesSomeLane(current.lanes, renderLanes)) {
      cloneUpdateQueue(current, workInProgress);
      processUpdateQueue(workInProgress, null, null, renderLanes);
    }
    const prevState: CacheComponentState = current.memoizedState;
    const nextState: CacheComponentState = workInProgress.memoizedState;

    // Compare the new parent cache to the previous to see detect there was
    // a refresh.
    if (prevState.parent !== parentCache) {
      // Refresh in parent. Update the parent.
      const derivedState: CacheComponentState = {
        parent: parentCache,
        cache: parentCache,
      };

      // Copied from getDerivedStateFromProps implementation. Once the update
      // queue is empty, persist the derived state onto the base state.
      workInProgress.memoizedState = derivedState;
      if (workInProgress.lanes === NoLanes) {
        const updateQueue: UpdateQueue<any> = (workInProgress.updateQueue: any);
        workInProgress.memoizedState = updateQueue.baseState = derivedState;
      }

      pushCacheProvider(workInProgress, parentCache);
      // No need to propagate a context change because the refreshed parent
      // already did.
    } else {
      // The parent didn't refresh. Now check if this cache did.
      const nextCache = nextState.cache;
      pushCacheProvider(workInProgress, nextCache);
      if (nextCache !== prevState.cache) {
        // This cache refreshed. Propagate a context change.
        propagateContextChange(workInProgress, CacheContext, renderLanes);
      }
    }
  }

  const nextChildren = workInProgress.pendingProps.children;
  reconcileChildren(current, workInProgress, nextChildren, renderLanes);
  return workInProgress.child;
}

function updateFragment(
  current: Fiber | null,
  workInProgress: Fiber,
  renderLanes: Lanes,
) {
  const nextChildren = workInProgress.pendingProps;
  reconcileChildren(current, workInProgress, nextChildren, renderLanes);
  return workInProgress.child;
}

function updateMode(
  current: Fiber | null,
  workInProgress: Fiber,
  renderLanes: Lanes,
) {
  const nextChildren = workInProgress.pendingProps.children;
  reconcileChildren(current, workInProgress, nextChildren, renderLanes);
  return workInProgress.child;
}

function updateProfiler(
  current: Fiber | null,
  workInProgress: Fiber,
  renderLanes: Lanes,
) {
  if (enableProfilerTimer) {
    workInProgress.flags |= Update;

    if (enableProfilerCommitHooks) {
      // Reset effect durations for the next eventual effect phase.
      // These are reset during render to allow the DevTools commit hook a chance to read them,
      const stateNode = workInProgress.stateNode;
      stateNode.effectDuration = 0;
      stateNode.passiveEffectDuration = 0;
    }
  }
  const nextProps = workInProgress.pendingProps;
  const nextChildren = nextProps.children;
  reconcileChildren(current, workInProgress, nextChildren, renderLanes);
  return workInProgress.child;
}

function markRef(current: Fiber | null, workInProgress: Fiber) {
  const ref = workInProgress.ref;
  if (
    (current === null && ref !== null) ||
    (current !== null && current.ref !== ref)
  ) {
    // Schedule a Ref effect
    workInProgress.flags |= Ref;
    if (enableSuspenseLayoutEffectSemantics) {
      workInProgress.flags |= RefStatic;
    }
  }
}

function updateFunctionComponent(
  current,
  workInProgress,
  Component,
  nextProps: any,
  renderLanes,
) {
  if (__DEV__) {
    if (workInProgress.type !== workInProgress.elementType) {
      // Lazy component props can't be validated in createElement
      // because they're only guaranteed to be resolved here.
      const innerPropTypes = Component.propTypes;
      if (innerPropTypes) {
        checkPropTypes(
          innerPropTypes,
          nextProps, // Resolved props
          'prop',
          getComponentNameFromType(Component),
        );
      }
    }
  }

  let context;
  if (!disableLegacyContext) {
    const unmaskedContext = getUnmaskedContext(workInProgress, Component, true);
    context = getMaskedContext(workInProgress, unmaskedContext);
  }

  let nextChildren;
  prepareToReadContext(workInProgress, renderLanes);
  if (enableSchedulingProfiler) {
    markComponentRenderStarted(workInProgress);
  }
  if (__DEV__) {
    ReactCurrentOwner.current = workInProgress;
    setIsRendering(true);
    nextChildren = renderWithHooks(
      current,
      workInProgress,
      Component,
      nextProps,
      context,
      renderLanes,
    );
    if (
      debugRenderPhaseSideEffectsForStrictMode &&
      workInProgress.mode & StrictLegacyMode
    ) {
      disableLogs();
      try {
        nextChildren = renderWithHooks(
          current,
          workInProgress,
          Component,
          nextProps,
          context,
          renderLanes,
        );
      } finally {
        reenableLogs();
      }
    }
    setIsRendering(false);
  } else {
    nextChildren = renderWithHooks(
      current,
      workInProgress,
      Component,
      nextProps,
      context,
      renderLanes,
    );
  }
  if (enableSchedulingProfiler) {
    markComponentRenderStopped();
  }

  if (current !== null && !didReceiveUpdate) {
    bailoutHooks(current, workInProgress, renderLanes);
    return bailoutOnAlreadyFinishedWork(current, workInProgress, renderLanes);
  }

  // React DevTools reads this flag.
  workInProgress.flags |= PerformedWork;
  reconcileChildren(current, workInProgress, nextChildren, renderLanes);
  return workInProgress.child;
}

function updateClassComponent(
  current: Fiber | null,
  workInProgress: Fiber,
  Component: any,
  nextProps: any,
  renderLanes: Lanes,
) {
  if (__DEV__) {
    // This is used by DevTools to force a boundary to error.
    switch (shouldError(workInProgress)) {
      case false: {
        const instance = workInProgress.stateNode;
        const ctor = workInProgress.type;
        // TODO This way of resetting the error boundary state is a hack.
        // Is there a better way to do this?
        const tempInstance = new ctor(
          workInProgress.memoizedProps,
          instance.context,
        );
        const state = tempInstance.state;
        instance.updater.enqueueSetState(instance, state, null);
        break;
      }
      case true: {
        workInProgress.flags |= DidCapture;
        workInProgress.flags |= ShouldCapture;
        const error = new Error('Simulated error coming from DevTools');
        const lane = pickArbitraryLane(renderLanes);
        workInProgress.lanes = mergeLanes(workInProgress.lanes, lane);
        // Schedule the error boundary to re-render using updated state
        const update = createClassErrorUpdate(
          workInProgress,
          createCapturedValue(error, workInProgress),
          lane,
        );
        enqueueCapturedUpdate(workInProgress, update);
        break;
      }
    }

    if (workInProgress.type !== workInProgress.elementType) {
      // Lazy component props can't be validated in createElement
      // because they're only guaranteed to be resolved here.
      const innerPropTypes = Component.propTypes;
      if (innerPropTypes) {
        checkPropTypes(
          innerPropTypes,
          nextProps, // Resolved props
          'prop',
          getComponentNameFromType(Component),
        );
      }
    }
  }

  // Push context providers early to prevent context stack mismatches.
  // During mounting we don't know the child context yet as the instance doesn't exist.
  // We will invalidate the child context in finishClassComponent() right after rendering.
  let hasContext;
  if (isLegacyContextProvider(Component)) {
    hasContext = true;
    pushLegacyContextProvider(workInProgress);
  } else {
    hasContext = false;
  }
  prepareToReadContext(workInProgress, renderLanes);

  const instance = workInProgress.stateNode;
  let shouldUpdate;
  if (instance === null) {
    if (current !== null) {
      // A class component without an instance only mounts if it suspended
      // inside a non-concurrent tree, in an inconsistent state. We want to
      // treat it like a new mount, even though an empty version of it already
      // committed. Disconnect the alternate pointers.
      current.alternate = null;
      workInProgress.alternate = null;
      // Since this is conceptually a new fiber, schedule a Placement effect
      workInProgress.flags |= Placement;
    }
    // In the initial pass we might need to construct the instance.
    constructClassInstance(workInProgress, Component, nextProps);
    mountClassInstance(workInProgress, Component, nextProps, renderLanes);
    shouldUpdate = true;
  } else if (current === null) {
    // In a resume, we'll already have an instance we can reuse.
    shouldUpdate = resumeMountClassInstance(
      workInProgress,
      Component,
      nextProps,
      renderLanes,
    );
  } else {
    shouldUpdate = updateClassInstance(
      current,
      workInProgress,
      Component,
      nextProps,
      renderLanes,
    );
  }
  const nextUnitOfWork = finishClassComponent(
    current,
    workInProgress,
    Component,
    shouldUpdate,
    hasContext,
    renderLanes,
  );
  if (__DEV__) {
    const inst = workInProgress.stateNode;
    if (shouldUpdate && inst.props !== nextProps) {
      if (!didWarnAboutReassigningProps) {
        console.error(
          'It looks like %s is reassigning its own `this.props` while rendering. ' +
            'This is not supported and can lead to confusing bugs.',
          getComponentNameFromFiber(workInProgress) || 'a component',
        );
      }
      didWarnAboutReassigningProps = true;
    }
  }
  return nextUnitOfWork;
}

function finishClassComponent(
  current: Fiber | null,
  workInProgress: Fiber,
  Component: any,
  shouldUpdate: boolean,
  hasContext: boolean,
  renderLanes: Lanes,
) {
  // Refs should update even if shouldComponentUpdate returns false
  markRef(current, workInProgress);

  const didCaptureError = (workInProgress.flags & DidCapture) !== NoFlags;

  if (!shouldUpdate && !didCaptureError) {
    // Context providers should defer to sCU for rendering
    if (hasContext) {
      invalidateContextProvider(workInProgress, Component, false);
    }

    return bailoutOnAlreadyFinishedWork(current, workInProgress, renderLanes);
  }

  const instance = workInProgress.stateNode;

  // Rerender
  ReactCurrentOwner.current = workInProgress;
  let nextChildren;
  if (
    didCaptureError &&
    typeof Component.getDerivedStateFromError !== 'function'
  ) {
    // If we captured an error, but getDerivedStateFromError is not defined,
    // unmount all the children. componentDidCatch will schedule an update to
    // re-render a fallback. This is temporary until we migrate everyone to
    // the new API.
    // TODO: Warn in a future release.
    nextChildren = null;

    if (enableProfilerTimer) {
      stopProfilerTimerIfRunning(workInProgress);
    }
  } else {
    if (enableSchedulingProfiler) {
      markComponentRenderStarted(workInProgress);
    }
    if (__DEV__) {
      setIsRendering(true);
      nextChildren = instance.render();
      if (
        debugRenderPhaseSideEffectsForStrictMode &&
        workInProgress.mode & StrictLegacyMode
      ) {
        disableLogs();
        try {
          instance.render();
        } finally {
          reenableLogs();
        }
      }
      setIsRendering(false);
    } else {
      nextChildren = instance.render();
    }
    if (enableSchedulingProfiler) {
      markComponentRenderStopped();
    }
  }

  // React DevTools reads this flag.
  workInProgress.flags |= PerformedWork;
  if (current !== null && didCaptureError) {
    // If we're recovering from an error, reconcile without reusing any of
    // the existing children. Conceptually, the normal children and the children
    // that are shown on error are two different sets, so we shouldn't reuse
    // normal children even if their identities match.
    forceUnmountCurrentAndReconcile(
      current,
      workInProgress,
      nextChildren,
      renderLanes,
    );
  } else {
    reconcileChildren(current, workInProgress, nextChildren, renderLanes);
  }

  // Memoize state using the values we just used to render.
  // TODO: Restructure so we never read values from the instance.
  workInProgress.memoizedState = instance.state;

  // The context might have changed so we need to recalculate it.
  if (hasContext) {
    invalidateContextProvider(workInProgress, Component, true);
  }

  return workInProgress.child;
}

function pushHostRootContext(workInProgress) {
  const root = (workInProgress.stateNode: FiberRoot);
  if (root.pendingContext) {
    pushTopLevelContextObject(
      workInProgress,
      root.pendingContext,
      root.pendingContext !== root.context,
    );
  } else if (root.context) {
    // Should always be set
    pushTopLevelContextObject(workInProgress, root.context, false);
  }
  pushHostContainer(workInProgress, root.containerInfo);
}

function updateHostRoot(current, workInProgress, renderLanes) {
  pushHostRootContext(workInProgress);
  const updateQueue = workInProgress.updateQueue;
  invariant(
    current !== null && updateQueue !== null,
    'If the root does not have an updateQueue, we should have already ' +
      'bailed out. This error is likely caused by a bug in React. Please ' +
      'file an issue.',
  );
  const nextProps = workInProgress.pendingProps;
  const prevState = workInProgress.memoizedState;
  const prevChildren = prevState.element;
  cloneUpdateQueue(current, workInProgress);
  processUpdateQueue(workInProgress, nextProps, null, renderLanes);
  const nextState = workInProgress.memoizedState;

  const root: FiberRoot = workInProgress.stateNode;

  if (enableCache) {
    const nextCache: Cache = nextState.cache;
    pushRootCachePool(root);
    pushCacheProvider(workInProgress, nextCache);
    if (nextCache !== prevState.cache) {
      // The root cache refreshed.
      propagateContextChange(workInProgress, CacheContext, renderLanes);
    }
  }

  // Caution: React DevTools currently depends on this property
  // being called "element".
  const nextChildren = nextState.element;
  if (nextChildren === prevChildren) {
    resetHydrationState();
    return bailoutOnAlreadyFinishedWork(current, workInProgress, renderLanes);
  }
  if (root.hydrate && enterHydrationState(workInProgress)) {
    // If we don't have any current children this might be the first pass.
    // We always try to hydrate. If this isn't a hydration pass there won't
    // be any children to hydrate which is effectively the same thing as
    // not hydrating.

    if (supportsHydration) {
      const mutableSourceEagerHydrationData =
        root.mutableSourceEagerHydrationData;
      if (mutableSourceEagerHydrationData != null) {
        for (let i = 0; i < mutableSourceEagerHydrationData.length; i += 2) {
          const mutableSource = ((mutableSourceEagerHydrationData[
            i
          ]: any): MutableSource<any>);
          const version = mutableSourceEagerHydrationData[i + 1];
          setWorkInProgressVersion(mutableSource, version);
        }
      }
    }

    const child = mountChildFibers(
      workInProgress,
      null,
      nextChildren,
      renderLanes,
    );
    workInProgress.child = child;

    let node = child;
    while (node) {
      // Mark each child as hydrating. This is a fast path to know whether this
      // tree is part of a hydrating tree. This is used to determine if a child
      // node has fully mounted yet, and for scheduling event replaying.
      // Conceptually this is similar to Placement in that a new subtree is
      // inserted into the React tree here. It just happens to not need DOM
      // mutations because it already exists.
      node.flags = (node.flags & ~Placement) | Hydrating;
      node = node.sibling;
    }
  } else {
    // Otherwise reset hydration state in case we aborted and resumed another
    // root.
    reconcileChildren(current, workInProgress, nextChildren, renderLanes);
    resetHydrationState();
  }
  return workInProgress.child;
}

function updateHostComponent(
  current: Fiber | null,
  workInProgress: Fiber,
  renderLanes: Lanes,
) {
  pushHostContext(workInProgress);

  if (current === null) {
    // 尝试声明下一个hydra表实例
    tryToClaimNextHydratableInstance(workInProgress);
  }

  const type = workInProgress.type;
  const nextProps = workInProgress.pendingProps;
  const prevProps = current !== null ? current.memoizedProps : null;

  let nextChildren = nextProps.children;
  // 判断是否有子节点，是否需要继续递归，在只有(文本节点/)的时候可不再递归
  const isDirectTextChild = shouldSetTextContent(type, nextProps);

  if (isDirectTextChild) {
    // We special case a direct text child of a host node. This is a common
    // case. We won't handle it as a reified child. We will instead handle
    // this in the host environment that also has access to this prop. That
    // avoids allocating another HostText fiber and traversing it.
    // 特别说明例子，一个直接的文本子节点，这是常见的情况。我们不会将其作为正常的子元素处理。
    // 我们将在这个宿主环境中允许处理这个prop。这样可以避免法分配和遍历另一个HostText的fiber节点
    nextChildren = null;
  } else if (prevProps !== null && shouldSetTextContent(type, prevProps)) {
    // If we're switching from a direct text child to a normal child, or to
    // empty, we need to schedule the text content to be reset.
    // 如果我们要从直接文本子级转换为普通子级，或者将其转换为空，则需要安排要充值的文本内容
    workInProgress.flags |= ContentReset;
  }

  markRef(current, workInProgress);
  //  创建子fiber节点
  reconcileChildren(current, workInProgress, nextChildren, renderLanes);
  return workInProgress.child;
}

function updateHostText(current, workInProgress) {
  if (current === null) {
    tryToClaimNextHydratableInstance(workInProgress);
  }
  // Nothing to do here. This is terminal. We'll do the completion step
  // immediately after.
  return null;
}

function mountLazyComponent(
  _current,
  workInProgress,
  elementType,
  renderLanes,
) {
  if (_current !== null) {
    // A lazy component only mounts if it suspended inside a non-
    // concurrent tree, in an inconsistent state. We want to treat it like
    // a new mount, even though an empty version of it already committed.
    // Disconnect the alternate pointers.
    _current.alternate = null;
    workInProgress.alternate = null;
    // Since this is conceptually a new fiber, schedule a Placement effect
    workInProgress.flags |= Placement;
  }

  const props = workInProgress.pendingProps;
  const lazyComponent: LazyComponentType<any, any> = elementType;
  const payload = lazyComponent._payload;
  const init = lazyComponent._init;
  let Component = init(payload);
  // Store the unwrapped component in the type.
  workInProgress.type = Component;
  const resolvedTag = (workInProgress.tag = resolveLazyComponentTag(Component));
  const resolvedProps = resolveDefaultProps(Component, props);
  let child;
  switch (resolvedTag) {
    case FunctionComponent: {
      if (__DEV__) {
        validateFunctionComponentInDev(workInProgress, Component);
        workInProgress.type = Component = resolveFunctionForHotReloading(
          Component,
        );
      }
      child = updateFunctionComponent(
        null,
        workInProgress,
        Component,
        resolvedProps,
        renderLanes,
      );
      return child;
    }
    case ClassComponent: {
      if (__DEV__) {
        workInProgress.type = Component = resolveClassForHotReloading(
          Component,
        );
      }
      child = updateClassComponent(
        null,
        workInProgress,
        Component,
        resolvedProps,
        renderLanes,
      );
      return child;
    }
    case ForwardRef: {
      if (__DEV__) {
        workInProgress.type = Component = resolveForwardRefForHotReloading(
          Component,
        );
      }
      child = updateForwardRef(
        null,
        workInProgress,
        Component,
        resolvedProps,
        renderLanes,
      );
      return child;
    }
    case MemoComponent: {
      if (__DEV__) {
        if (workInProgress.type !== workInProgress.elementType) {
          const outerPropTypes = Component.propTypes;
          if (outerPropTypes) {
            checkPropTypes(
              outerPropTypes,
              resolvedProps, // Resolved for outer only
              'prop',
              getComponentNameFromType(Component),
            );
          }
        }
      }
      child = updateMemoComponent(
        null,
        workInProgress,
        Component,
        resolveDefaultProps(Component.type, resolvedProps), // The inner type can have defaults too
        renderLanes,
      );
      return child;
    }
  }
  let hint = '';
  if (__DEV__) {
    if (
      Component !== null &&
      typeof Component === 'object' &&
      Component.$$typeof === REACT_LAZY_TYPE
    ) {
      hint = ' Did you wrap a component in React.lazy() more than once?';
    }
  }
  // This message intentionally doesn't mention ForwardRef or MemoComponent
  // because the fact that it's a separate type of work is an
  // implementation detail.
  invariant(
    false,
    'Element type is invalid. Received a promise that resolves to: %s. ' +
      'Lazy element type must resolve to a class or function.%s',
    Component,
    hint,
  );
}

function mountIncompleteClassComponent(
  _current,
  workInProgress,
  Component,
  nextProps,
  renderLanes,
) {
  if (_current !== null) {
    // An incomplete component only mounts if it suspended inside a non-
    // concurrent tree, in an inconsistent state. We want to treat it like
    // a new mount, even though an empty version of it already committed.
    // Disconnect the alternate pointers.
    _current.alternate = null;
    workInProgress.alternate = null;
    // Since this is conceptually a new fiber, schedule a Placement effect
    workInProgress.flags |= Placement;
  }

  // Promote the fiber to a class and try rendering again.
  workInProgress.tag = ClassComponent;

  // The rest of this function is a fork of `updateClassComponent`

  // Push context providers early to prevent context stack mismatches.
  // During mounting we don't know the child context yet as the instance doesn't exist.
  // We will invalidate the child context in finishClassComponent() right after rendering.
  let hasContext;
  if (isLegacyContextProvider(Component)) {
    hasContext = true;
    pushLegacyContextProvider(workInProgress);
  } else {
    hasContext = false;
  }
  prepareToReadContext(workInProgress, renderLanes);

  constructClassInstance(workInProgress, Component, nextProps);
  mountClassInstance(workInProgress, Component, nextProps, renderLanes);

  return finishClassComponent(
    null,
    workInProgress,
    Component,
    true,
    hasContext,
    renderLanes,
  );
}

function mountIndeterminateComponent(
  _current,
  workInProgress,
  Component,
  renderLanes,
) {
  if (_current !== null) {
    // An indeterminate component only mounts if it suspended inside a non-
    // concurrent tree, in an inconsistent state. We want to treat it like
    // a new mount, even though an empty version of it already committed.
    // Disconnect the alternate pointers.
    _current.alternate = null;
    workInProgress.alternate = null;
    // Since this is conceptually a new fiber, schedule a Placement effect
    workInProgress.flags |= Placement;
  }

  const props = workInProgress.pendingProps;
  let context;
  if (!disableLegacyContext) {
    const unmaskedContext = getUnmaskedContext(
      workInProgress,
      Component,
      false,
    );
    context = getMaskedContext(workInProgress, unmaskedContext);
  }

  prepareToReadContext(workInProgress, renderLanes);
  let value;

  if (enableSchedulingProfiler) {
    markComponentRenderStarted(workInProgress);
  }
  if (__DEV__) {
    if (
      Component.prototype &&
      typeof Component.prototype.render === 'function'
    ) {
      const componentName = getComponentNameFromType(Component) || 'Unknown';

      if (!didWarnAboutBadClass[componentName]) {
        console.error(
          "The <%s /> component appears to have a render method, but doesn't extend React.Component. " +
            'This is likely to cause errors. Change %s to extend React.Component instead.',
          componentName,
          componentName,
        );
        didWarnAboutBadClass[componentName] = true;
      }
    }

    if (workInProgress.mode & StrictLegacyMode) {
      ReactStrictModeWarnings.recordLegacyContextWarning(workInProgress, null);
    }

    setIsRendering(true);
    ReactCurrentOwner.current = workInProgress;
    value = renderWithHooks(
      null,
      workInProgress,
      Component,
      props,
      context,
      renderLanes,
    );
    setIsRendering(false);
  } else {
    value = renderWithHooks(
      null,
      workInProgress,
      Component,
      props,
      context,
      renderLanes,
    );
  }
  if (enableSchedulingProfiler) {
    markComponentRenderStopped();
  }

  // React DevTools reads this flag.
  workInProgress.flags |= PerformedWork;

  if (__DEV__) {
    // Support for module components is deprecated and is removed behind a flag.
    // Whether or not it would crash later, we want to show a good message in DEV first.
    if (
      typeof value === 'object' &&
      value !== null &&
      typeof value.render === 'function' &&
      value.$$typeof === undefined
    ) {
      const componentName = getComponentNameFromType(Component) || 'Unknown';
      if (!didWarnAboutModulePatternComponent[componentName]) {
        console.error(
          'The <%s /> component appears to be a function component that returns a class instance. ' +
            'Change %s to a class that extends React.Component instead. ' +
            "If you can't use a class try assigning the prototype on the function as a workaround. " +
            "`%s.prototype = React.Component.prototype`. Don't use an arrow function since it " +
            'cannot be called with `new` by React.',
          componentName,
          componentName,
          componentName,
        );
        didWarnAboutModulePatternComponent[componentName] = true;
      }
    }
  }

  if (
    // Run these checks in production only if the flag is off.
    // Eventually we'll delete this branch altogether.
    !disableModulePatternComponents &&
    typeof value === 'object' &&
    value !== null &&
    typeof value.render === 'function' &&
    value.$$typeof === undefined
  ) {
    if (__DEV__) {
      const componentName = getComponentNameFromType(Component) || 'Unknown';
      if (!didWarnAboutModulePatternComponent[componentName]) {
        console.error(
          'The <%s /> component appears to be a function component that returns a class instance. ' +
            'Change %s to a class that extends React.Component instead. ' +
            "If you can't use a class try assigning the prototype on the function as a workaround. " +
            "`%s.prototype = React.Component.prototype`. Don't use an arrow function since it " +
            'cannot be called with `new` by React.',
          componentName,
          componentName,
          componentName,
        );
        didWarnAboutModulePatternComponent[componentName] = true;
      }
    }

    // Proceed under the assumption that this is a class instance
    workInProgress.tag = ClassComponent;

    // Throw out any hooks that were used.
    workInProgress.memoizedState = null;
    workInProgress.updateQueue = null;

    // Push context providers early to prevent context stack mismatches.
    // During mounting we don't know the child context yet as the instance doesn't exist.
    // We will invalidate the child context in finishClassComponent() right after rendering.
    let hasContext = false;
    if (isLegacyContextProvider(Component)) {
      hasContext = true;
      pushLegacyContextProvider(workInProgress);
    } else {
      hasContext = false;
    }

    workInProgress.memoizedState =
      value.state !== null && value.state !== undefined ? value.state : null;

    initializeUpdateQueue(workInProgress);

    adoptClassInstance(workInProgress, value);
    mountClassInstance(workInProgress, Component, props, renderLanes);
    return finishClassComponent(
      null,
      workInProgress,
      Component,
      true,
      hasContext,
      renderLanes,
    );
  } else {
    // Proceed under the assumption that this is a function component
    workInProgress.tag = FunctionComponent;
    if (__DEV__) {
      if (disableLegacyContext && Component.contextTypes) {
        console.error(
          '%s uses the legacy contextTypes API which is no longer supported. ' +
            'Use React.createContext() with React.useContext() instead.',
          getComponentNameFromType(Component) || 'Unknown',
        );
      }

      if (
        debugRenderPhaseSideEffectsForStrictMode &&
        workInProgress.mode & StrictLegacyMode
      ) {
        disableLogs();
        try {
          value = renderWithHooks(
            null,
            workInProgress,
            Component,
            props,
            context,
            renderLanes,
          );
        } finally {
          reenableLogs();
        }
      }
    }
    reconcileChildren(null, workInProgress, value, renderLanes);
    if (__DEV__) {
      validateFunctionComponentInDev(workInProgress, Component);
    }
    return workInProgress.child;
  }
}

function validateFunctionComponentInDev(workInProgress: Fiber, Component: any) {
  if (__DEV__) {
    if (Component) {
      if (Component.childContextTypes) {
        console.error(
          '%s(...): childContextTypes cannot be defined on a function component.',
          Component.displayName || Component.name || 'Component',
        );
      }
    }
    if (workInProgress.ref !== null) {
      let info = '';
      const ownerName = getCurrentFiberOwnerNameInDevOrNull();
      if (ownerName) {
        info += '\n\nCheck the render method of `' + ownerName + '`.';
      }

      let warningKey = ownerName || '';
      const debugSource = workInProgress._debugSource;
      if (debugSource) {
        warningKey = debugSource.fileName + ':' + debugSource.lineNumber;
      }
      if (!didWarnAboutFunctionRefs[warningKey]) {
        didWarnAboutFunctionRefs[warningKey] = true;
        console.error(
          'Function components cannot be given refs. ' +
            'Attempts to access this ref will fail. ' +
            'Did you mean to use React.forwardRef()?%s',
          info,
        );
      }
    }

    if (
      warnAboutDefaultPropsOnFunctionComponents &&
      Component.defaultProps !== undefined
    ) {
      const componentName = getComponentNameFromType(Component) || 'Unknown';

      if (!didWarnAboutDefaultPropsOnFunctionComponent[componentName]) {
        console.error(
          '%s: Support for defaultProps will be removed from function components ' +
            'in a future major release. Use JavaScript default parameters instead.',
          componentName,
        );
        didWarnAboutDefaultPropsOnFunctionComponent[componentName] = true;
      }
    }

    if (typeof Component.getDerivedStateFromProps === 'function') {
      const componentName = getComponentNameFromType(Component) || 'Unknown';

      if (!didWarnAboutGetDerivedStateOnFunctionComponent[componentName]) {
        console.error(
          '%s: Function components do not support getDerivedStateFromProps.',
          componentName,
        );
        didWarnAboutGetDerivedStateOnFunctionComponent[componentName] = true;
      }
    }

    if (
      typeof Component.contextType === 'object' &&
      Component.contextType !== null
    ) {
      const componentName = getComponentNameFromType(Component) || 'Unknown';

      if (!didWarnAboutContextTypeOnFunctionComponent[componentName]) {
        console.error(
          '%s: Function components do not support contextType.',
          componentName,
        );
        didWarnAboutContextTypeOnFunctionComponent[componentName] = true;
      }
    }
  }
}

const SUSPENDED_MARKER: SuspenseState = {
  dehydrated: null,
  retryLane: NoLane,
};

function mountSuspenseOffscreenState(renderLanes: Lanes): OffscreenState {
  return {
    baseLanes: renderLanes,
    cachePool: getSuspendedCachePool(),
  };
}

function updateSuspenseOffscreenState(
  prevOffscreenState: OffscreenState,
  renderLanes: Lanes,
): OffscreenState {
  let cachePool: SpawnedCachePool | null = null;
  if (enableCache) {
    const prevCachePool: SpawnedCachePool | null = prevOffscreenState.cachePool;
    if (prevCachePool !== null) {
      const parentCache = isPrimaryRenderer
        ? CacheContext._currentValue
        : CacheContext._currentValue2;
      if (prevCachePool.parent !== parentCache) {
        // Detected a refresh in the parent. This overrides any previously
        // suspended cache.
        cachePool = {
          parent: parentCache,
          pool: parentCache,
        };
      } else {
        // We can reuse the cache from last time. The only thing that would have
        // overridden it is a parent refresh, which we checked for above.
        cachePool = prevCachePool;
      }
    } else {
      // If there's no previous cache pool, grab the current one.
      cachePool = getSuspendedCachePool();
    }
  }
  return {
    baseLanes: mergeLanes(prevOffscreenState.baseLanes, renderLanes),
    cachePool,
  };
}

// TODO: Probably should inline this back
function shouldRemainOnFallback(
  suspenseContext: SuspenseContext,
  current: null | Fiber,
  workInProgress: Fiber,
  renderLanes: Lanes,
) {
  // If we're already showing a fallback, there are cases where we need to
  // remain on that fallback regardless of whether the content has resolved.
  // For example, SuspenseList coordinates when nested content appears.
  if (current !== null) {
    const suspenseState: SuspenseState = current.memoizedState;
    if (suspenseState === null) {
      // Currently showing content. Don't hide it, even if ForceSuspenseFallack
      // is true. More precise name might be "ForceRemainSuspenseFallback".
      // Note: This is a factoring smell. Can't remain on a fallback if there's
      // no fallback to remain on.
      return false;
    }
  }

  // Not currently showing content. Consult the Suspense context.
  return hasSuspenseContext(
    suspenseContext,
    (ForceSuspenseFallback: SuspenseContext),
  );
}

function getRemainingWorkInPrimaryTree(current: Fiber, renderLanes) {
  // TODO: Should not remove render lanes that were pinged during this render
  return removeLanes(current.childLanes, renderLanes);
}

function updateSuspenseComponent(current, workInProgress, renderLanes) {
  const nextProps = workInProgress.pendingProps;

  // This is used by DevTools to force a boundary to suspend.
  if (__DEV__) {
    if (shouldSuspend(workInProgress)) {
      workInProgress.flags |= DidCapture;
    }
  }

  let suspenseContext: SuspenseContext = suspenseStackCursor.current;

  let showFallback = false;
  const didSuspend = (workInProgress.flags & DidCapture) !== NoFlags;

  if (
    didSuspend ||
    shouldRemainOnFallback(
      suspenseContext,
      current,
      workInProgress,
      renderLanes,
    )
  ) {
    // Something in this boundary's subtree already suspended. Switch to
    // rendering the fallback children.
    showFallback = true;
    workInProgress.flags &= ~DidCapture;
  } else {
    // Attempting the main content
    if (
      current === null ||
      (current.memoizedState: null | SuspenseState) !== null
    ) {
      // This is a new mount or this boundary is already showing a fallback state.
      // Mark this subtree context as having at least one invisible parent that could
      // handle the fallback state.
      // Avoided boundaries are not considered since they cannot handle preferred fallback states.
      if (nextProps.unstable_avoidThisFallback !== true) {
        suspenseContext = addSubtreeSuspenseContext(
          suspenseContext,
          InvisibleParentSuspenseContext,
        );
      }
    }
  }

  suspenseContext = setDefaultShallowSuspenseContext(suspenseContext);

  pushSuspenseContext(workInProgress, suspenseContext);

  // OK, the next part is confusing. We're about to reconcile the Suspense
  // boundary's children. This involves some custom reconcilation logic. Two
  // main reasons this is so complicated.
  //
  // First, Legacy Mode has different semantics for backwards compatibility. The
  // primary tree will commit in an inconsistent state, so when we do the
  // second pass to render the fallback, we do some exceedingly, uh, clever
  // hacks to make that not totally break. Like transferring effects and
  // deletions from hidden tree. In Concurrent Mode, it's much simpler,
  // because we bailout on the primary tree completely and leave it in its old
  // state, no effects. Same as what we do for Offscreen (except that
  // Offscreen doesn't have the first render pass).
  //
  // Second is hydration. During hydration, the Suspense fiber has a slightly
  // different layout, where the child points to a dehydrated fragment, which
  // contains the DOM rendered by the server.
  //
  // Third, even if you set all that aside, Suspense is like error boundaries in
  // that we first we try to render one tree, and if that fails, we render again
  // and switch to a different tree. Like a try/catch block. So we have to track
  // which branch we're currently rendering. Ideally we would model this using
  // a stack.
  if (current === null) {
    // Initial mount
    // If we're currently hydrating, try to hydrate this boundary.
    tryToClaimNextHydratableInstance(workInProgress);
    // This could've been a dehydrated suspense component.
    if (enableSuspenseServerRenderer) {
      const suspenseState: null | SuspenseState = workInProgress.memoizedState;
      if (suspenseState !== null) {
        const dehydrated = suspenseState.dehydrated;
        if (dehydrated !== null) {
          return mountDehydratedSuspenseComponent(
            workInProgress,
            dehydrated,
            renderLanes,
          );
        }
      }
    }

    const nextPrimaryChildren = nextProps.children;
    const nextFallbackChildren = nextProps.fallback;
    if (showFallback) {
      const fallbackFragment = mountSuspenseFallbackChildren(
        workInProgress,
        nextPrimaryChildren,
        nextFallbackChildren,
        renderLanes,
      );
      const primaryChildFragment: Fiber = (workInProgress.child: any);
      primaryChildFragment.memoizedState = mountSuspenseOffscreenState(
        renderLanes,
      );
      workInProgress.memoizedState = SUSPENDED_MARKER;
      return fallbackFragment;
    } else if (typeof nextProps.unstable_expectedLoadTime === 'number') {
      // This is a CPU-bound tree. Skip this tree and show a placeholder to
      // unblock the surrounding content. Then immediately retry after the
      // initial commit.
      const fallbackFragment = mountSuspenseFallbackChildren(
        workInProgress,
        nextPrimaryChildren,
        nextFallbackChildren,
        renderLanes,
      );
      const primaryChildFragment: Fiber = (workInProgress.child: any);
      primaryChildFragment.memoizedState = mountSuspenseOffscreenState(
        renderLanes,
      );
      workInProgress.memoizedState = SUSPENDED_MARKER;

      // Since nothing actually suspended, there will nothing to ping this to
      // get it started back up to attempt the next item. While in terms of
      // priority this work has the same priority as this current render, it's
      // not part of the same transition once the transition has committed. If
      // it's sync, we still want to yield so that it can be painted.
      // Conceptually, this is really the same as pinging. We can use any
      // RetryLane even if it's the one currently rendering since we're leaving
      // it behind on this node.
      workInProgress.lanes = SomeRetryLane;
      return fallbackFragment;
    } else {
      return mountSuspensePrimaryChildren(
        workInProgress,
        nextPrimaryChildren,
        renderLanes,
      );
    }
  } else {
    // This is an update.

    // If the current fiber has a SuspenseState, that means it's already showing
    // a fallback.
    const prevState: null | SuspenseState = current.memoizedState;
    if (prevState !== null) {
      // The current tree is already showing a fallback

      // Special path for hydration
      if (enableSuspenseServerRenderer) {
        const dehydrated = prevState.dehydrated;
        if (dehydrated !== null) {
          if (!didSuspend) {
            return updateDehydratedSuspenseComponent(
              current,
              workInProgress,
              dehydrated,
              prevState,
              renderLanes,
            );
          } else if (
            (workInProgress.memoizedState: null | SuspenseState) !== null
          ) {
            // Something suspended and we should still be in dehydrated mode.
            // Leave the existing child in place.
            workInProgress.child = current.child;
            // The dehydrated completion pass expects this flag to be there
            // but the normal suspense pass doesn't.
            workInProgress.flags |= DidCapture;
            return null;
          } else {
            // Suspended but we should no longer be in dehydrated mode.
            // Therefore we now have to render the fallback.
            const nextPrimaryChildren = nextProps.children;
            const nextFallbackChildren = nextProps.fallback;
            const fallbackChildFragment = mountSuspenseFallbackAfterRetryWithoutHydrating(
              current,
              workInProgress,
              nextPrimaryChildren,
              nextFallbackChildren,
              renderLanes,
            );
            const primaryChildFragment: Fiber = (workInProgress.child: any);
            primaryChildFragment.memoizedState = mountSuspenseOffscreenState(
              renderLanes,
            );
            workInProgress.memoizedState = SUSPENDED_MARKER;
            return fallbackChildFragment;
          }
        }
      }

      if (showFallback) {
        const nextFallbackChildren = nextProps.fallback;
        const nextPrimaryChildren = nextProps.children;
        const fallbackChildFragment = updateSuspenseFallbackChildren(
          current,
          workInProgress,
          nextPrimaryChildren,
          nextFallbackChildren,
          renderLanes,
        );
        const primaryChildFragment: Fiber = (workInProgress.child: any);
        const prevOffscreenState: OffscreenState | null = (current.child: any)
          .memoizedState;
        primaryChildFragment.memoizedState =
          prevOffscreenState === null
            ? mountSuspenseOffscreenState(renderLanes)
            : updateSuspenseOffscreenState(prevOffscreenState, renderLanes);
        primaryChildFragment.childLanes = getRemainingWorkInPrimaryTree(
          current,
          renderLanes,
        );
        workInProgress.memoizedState = SUSPENDED_MARKER;
        return fallbackChildFragment;
      } else {
        const nextPrimaryChildren = nextProps.children;
        const primaryChildFragment = updateSuspensePrimaryChildren(
          current,
          workInProgress,
          nextPrimaryChildren,
          renderLanes,
        );
        workInProgress.memoizedState = null;
        return primaryChildFragment;
      }
    } else {
      // The current tree is not already showing a fallback.
      if (showFallback) {
        // Timed out.
        const nextFallbackChildren = nextProps.fallback;
        const nextPrimaryChildren = nextProps.children;
        const fallbackChildFragment = updateSuspenseFallbackChildren(
          current,
          workInProgress,
          nextPrimaryChildren,
          nextFallbackChildren,
          renderLanes,
        );
        const primaryChildFragment: Fiber = (workInProgress.child: any);
        const prevOffscreenState: OffscreenState | null = (current.child: any)
          .memoizedState;
        primaryChildFragment.memoizedState =
          prevOffscreenState === null
            ? mountSuspenseOffscreenState(renderLanes)
            : updateSuspenseOffscreenState(prevOffscreenState, renderLanes);
        primaryChildFragment.childLanes = getRemainingWorkInPrimaryTree(
          current,
          renderLanes,
        );
        // Skip the primary children, and continue working on the
        // fallback children.
        workInProgress.memoizedState = SUSPENDED_MARKER;
        return fallbackChildFragment;
      } else {
        // Still haven't timed out. Continue rendering the children, like we
        // normally do.
        const nextPrimaryChildren = nextProps.children;
        const primaryChildFragment = updateSuspensePrimaryChildren(
          current,
          workInProgress,
          nextPrimaryChildren,
          renderLanes,
        );
        workInProgress.memoizedState = null;
        return primaryChildFragment;
      }
    }
  }
}

function mountSuspensePrimaryChildren(
  workInProgress,
  primaryChildren,
  renderLanes,
) {
  const mode = workInProgress.mode;
  const primaryChildProps: OffscreenProps = {
    mode: 'visible',
    children: primaryChildren,
  };
  const primaryChildFragment = mountWorkInProgressOffscreenFiber(
    primaryChildProps,
    mode,
    renderLanes,
  );
  primaryChildFragment.return = workInProgress;
  workInProgress.child = primaryChildFragment;
  return primaryChildFragment;
}

function mountSuspenseFallbackChildren(
  workInProgress,
  primaryChildren,
  fallbackChildren,
  renderLanes,
) {
  const mode = workInProgress.mode;
  const progressedPrimaryFragment: Fiber | null = workInProgress.child;

  const primaryChildProps: OffscreenProps = {
    mode: 'hidden',
    children: primaryChildren,
  };

  let primaryChildFragment;
  let fallbackChildFragment;
  if (
    (mode & ConcurrentMode) === NoMode &&
    progressedPrimaryFragment !== null
  ) {
    // In legacy mode, we commit the primary tree as if it successfully
    // completed, even though it's in an inconsistent state.
    primaryChildFragment = progressedPrimaryFragment;
    primaryChildFragment.childLanes = NoLanes;
    primaryChildFragment.pendingProps = primaryChildProps;

    if (enableProfilerTimer && workInProgress.mode & ProfileMode) {
      // Reset the durations from the first pass so they aren't included in the
      // final amounts. This seems counterintuitive, since we're intentionally
      // not measuring part of the render phase, but this makes it match what we
      // do in Concurrent Mode.
      primaryChildFragment.actualDuration = 0;
      primaryChildFragment.actualStartTime = -1;
      primaryChildFragment.selfBaseDuration = 0;
      primaryChildFragment.treeBaseDuration = 0;
    }

    fallbackChildFragment = createFiberFromFragment(
      fallbackChildren,
      mode,
      renderLanes,
      null,
    );
  } else {
    primaryChildFragment = mountWorkInProgressOffscreenFiber(
      primaryChildProps,
      mode,
      NoLanes,
    );
    fallbackChildFragment = createFiberFromFragment(
      fallbackChildren,
      mode,
      renderLanes,
      null,
    );
  }

  primaryChildFragment.return = workInProgress;
  fallbackChildFragment.return = workInProgress;
  primaryChildFragment.sibling = fallbackChildFragment;
  workInProgress.child = primaryChildFragment;
  return fallbackChildFragment;
}

function mountWorkInProgressOffscreenFiber(
  offscreenProps: OffscreenProps,
  mode: TypeOfMode,
  renderLanes: Lanes,
) {
  // The props argument to `createFiberFromOffscreen` is `any` typed, so we use
  // this wrapper function to constrain it.
  return createFiberFromOffscreen(offscreenProps, mode, NoLanes, null);
}

function updateWorkInProgressOffscreenFiber(
  current: Fiber,
  offscreenProps: OffscreenProps,
) {
  // The props argument to `createWorkInProgress` is `any` typed, so we use this
  // wrapper function to constrain it.
  return createWorkInProgress(current, offscreenProps);
}

function updateSuspensePrimaryChildren(
  current,
  workInProgress,
  primaryChildren,
  renderLanes,
) {
  const currentPrimaryChildFragment: Fiber = (current.child: any);
  const currentFallbackChildFragment: Fiber | null =
    currentPrimaryChildFragment.sibling;

  const primaryChildFragment = updateWorkInProgressOffscreenFiber(
    currentPrimaryChildFragment,
    {
      mode: 'visible',
      children: primaryChildren,
    },
  );
  if ((workInProgress.mode & ConcurrentMode) === NoMode) {
    primaryChildFragment.lanes = renderLanes;
  }
  primaryChildFragment.return = workInProgress;
  primaryChildFragment.sibling = null;
  if (currentFallbackChildFragment !== null) {
    // Delete the fallback child fragment
    const deletions = workInProgress.deletions;
    if (deletions === null) {
      workInProgress.deletions = [currentFallbackChildFragment];
      workInProgress.flags |= ChildDeletion;
    } else {
      deletions.push(currentFallbackChildFragment);
    }
  }

  workInProgress.child = primaryChildFragment;
  return primaryChildFragment;
}

function updateSuspenseFallbackChildren(
  current,
  workInProgress,
  primaryChildren,
  fallbackChildren,
  renderLanes,
) {
  const mode = workInProgress.mode;
  const currentPrimaryChildFragment: Fiber = (current.child: any);
  const currentFallbackChildFragment: Fiber | null =
    currentPrimaryChildFragment.sibling;

  const primaryChildProps: OffscreenProps = {
    mode: 'hidden',
    children: primaryChildren,
  };

  let primaryChildFragment;
  if (
    // In legacy mode, we commit the primary tree as if it successfully
    // completed, even though it's in an inconsistent state.
    (mode & ConcurrentMode) === NoMode &&
    // Make sure we're on the second pass, i.e. the primary child fragment was
    // already cloned. In legacy mode, the only case where this isn't true is
    // when DevTools forces us to display a fallback; we skip the first render
    // pass entirely and go straight to rendering the fallback. (In Concurrent
    // Mode, SuspenseList can also trigger this scenario, but this is a legacy-
    // only codepath.)
    workInProgress.child !== currentPrimaryChildFragment
  ) {
    const progressedPrimaryFragment: Fiber = (workInProgress.child: any);
    primaryChildFragment = progressedPrimaryFragment;
    primaryChildFragment.childLanes = NoLanes;
    primaryChildFragment.pendingProps = primaryChildProps;

    if (enableProfilerTimer && workInProgress.mode & ProfileMode) {
      // Reset the durations from the first pass so they aren't included in the
      // final amounts. This seems counterintuitive, since we're intentionally
      // not measuring part of the render phase, but this makes it match what we
      // do in Concurrent Mode.
      primaryChildFragment.actualDuration = 0;
      primaryChildFragment.actualStartTime = -1;
      primaryChildFragment.selfBaseDuration =
        currentPrimaryChildFragment.selfBaseDuration;
      primaryChildFragment.treeBaseDuration =
        currentPrimaryChildFragment.treeBaseDuration;
    }

    if (enablePersistentOffscreenHostContainer && supportsPersistence) {
      // In persistent mode, the offscreen children are wrapped in a host node.
      // We need to complete it now, because we're going to skip over its normal
      // complete phase and go straight to rendering the fallback.
      const currentOffscreenContainer = currentPrimaryChildFragment.child;
      const offscreenContainer: Fiber = (primaryChildFragment.child: any);
      const containerProps = getOffscreenContainerProps(
        'hidden',
        primaryChildren,
      );
      offscreenContainer.pendingProps = containerProps;
      offscreenContainer.memoizedProps = containerProps;
      completeSuspendedOffscreenHostContainer(
        currentOffscreenContainer,
        offscreenContainer,
      );
    }

    // The fallback fiber was added as a deletion during the first pass.
    // However, since we're going to remain on the fallback, we no longer want
    // to delete it.
    workInProgress.deletions = null;
  } else {
    primaryChildFragment = updateWorkInProgressOffscreenFiber(
      currentPrimaryChildFragment,
      primaryChildProps,
    );

    if (enablePersistentOffscreenHostContainer && supportsPersistence) {
      // In persistent mode, the offscreen children are wrapped in a host node.
      // We need to complete it now, because we're going to skip over its normal
      // complete phase and go straight to rendering the fallback.
      const currentOffscreenContainer = currentPrimaryChildFragment.child;
      if (currentOffscreenContainer !== null) {
        const isHidden = true;
        const offscreenContainer = reconcileOffscreenHostContainer(
          currentPrimaryChildFragment,
          primaryChildFragment,
          isHidden,
          primaryChildren,
          renderLanes,
        );
        offscreenContainer.memoizedProps = offscreenContainer.pendingProps;
        completeSuspendedOffscreenHostContainer(
          currentOffscreenContainer,
          offscreenContainer,
        );
      }
    }

    // Since we're reusing a current tree, we need to reuse the flags, too.
    // (We don't do this in legacy mode, because in legacy mode we don't re-use
    // the current tree; see previous branch.)
    primaryChildFragment.subtreeFlags =
      currentPrimaryChildFragment.subtreeFlags & StaticMask;
  }
  let fallbackChildFragment;
  if (currentFallbackChildFragment !== null) {
    fallbackChildFragment = createWorkInProgress(
      currentFallbackChildFragment,
      fallbackChildren,
    );
  } else {
    fallbackChildFragment = createFiberFromFragment(
      fallbackChildren,
      mode,
      renderLanes,
      null,
    );
    // Needs a placement effect because the parent (the Suspense boundary) already
    // mounted but this is a new fiber.
    fallbackChildFragment.flags |= Placement;
  }

  fallbackChildFragment.return = workInProgress;
  primaryChildFragment.return = workInProgress;
  primaryChildFragment.sibling = fallbackChildFragment;
  workInProgress.child = primaryChildFragment;

  return fallbackChildFragment;
}

function retrySuspenseComponentWithoutHydrating(
  current: Fiber,
  workInProgress: Fiber,
  renderLanes: Lanes,
) {
  // This will add the old fiber to the deletion list
  reconcileChildFibers(workInProgress, current.child, null, renderLanes);

  // We're now not suspended nor dehydrated.
  const nextProps = workInProgress.pendingProps;
  const primaryChildren = nextProps.children;
  const primaryChildFragment = mountSuspensePrimaryChildren(
    workInProgress,
    primaryChildren,
    renderLanes,
  );
  // Needs a placement effect because the parent (the Suspense boundary) already
  // mounted but this is a new fiber.
  primaryChildFragment.flags |= Placement;
  workInProgress.memoizedState = null;

  return primaryChildFragment;
}

function mountSuspenseFallbackAfterRetryWithoutHydrating(
  current,
  workInProgress,
  primaryChildren,
  fallbackChildren,
  renderLanes,
) {
  const fiberMode = workInProgress.mode;
  const primaryChildProps: OffscreenProps = {
    mode: 'visible',
    children: primaryChildren,
  };
  const primaryChildFragment = mountWorkInProgressOffscreenFiber(
    primaryChildProps,
    fiberMode,
    NoLanes,
  );
  const fallbackChildFragment = createFiberFromFragment(
    fallbackChildren,
    fiberMode,
    renderLanes,
    null,
  );
  // Needs a placement effect because the parent (the Suspense
  // boundary) already mounted but this is a new fiber.
  fallbackChildFragment.flags |= Placement;

  primaryChildFragment.return = workInProgress;
  fallbackChildFragment.return = workInProgress;
  primaryChildFragment.sibling = fallbackChildFragment;
  workInProgress.child = primaryChildFragment;

  if ((workInProgress.mode & ConcurrentMode) !== NoMode) {
    // We will have dropped the effect list which contains the
    // deletion. We need to reconcile to delete the current child.
    reconcileChildFibers(workInProgress, current.child, null, renderLanes);
  }

  return fallbackChildFragment;
}

function mountDehydratedSuspenseComponent(
  workInProgress: Fiber,
  suspenseInstance: SuspenseInstance,
  renderLanes: Lanes,
): null | Fiber {
  // During the first pass, we'll bail out and not drill into the children.
  // Instead, we'll leave the content in place and try to hydrate it later.
  if ((workInProgress.mode & ConcurrentMode) === NoMode) {
    if (__DEV__) {
      console.error(
        'Cannot hydrate Suspense in legacy mode. Switch from ' +
          'ReactDOM.hydrate(element, container) to ' +
          'ReactDOM.createRoot(container, { hydrate: true })' +
          '.render(element) or remove the Suspense components from ' +
          'the server rendered components.',
      );
    }
    workInProgress.lanes = laneToLanes(SyncLane);
  } else if (isSuspenseInstanceFallback(suspenseInstance)) {
    // This is a client-only boundary. Since we won't get any content from the server
    // for this, we need to schedule that at a higher priority based on when it would
    // have timed out. In theory we could render it in this pass but it would have the
    // wrong priority associated with it and will prevent hydration of parent path.
    // Instead, we'll leave work left on it to render it in a separate commit.

    // TODO This time should be the time at which the server rendered response that is
    // a parent to this boundary was displayed. However, since we currently don't have
    // a protocol to transfer that time, we'll just estimate it by using the current
    // time. This will mean that Suspense timeouts are slightly shifted to later than
    // they should be.
    // Schedule a normal pri update to render this content.
    workInProgress.lanes = laneToLanes(DefaultHydrationLane);
  } else {
    // We'll continue hydrating the rest at offscreen priority since we'll already
    // be showing the right content coming from the server, it is no rush.
    workInProgress.lanes = laneToLanes(OffscreenLane);
  }
  return null;
}

function updateDehydratedSuspenseComponent(
  current: Fiber,
  workInProgress: Fiber,
  suspenseInstance: SuspenseInstance,
  suspenseState: SuspenseState,
  renderLanes: Lanes,
): null | Fiber {
  // We should never be hydrating at this point because it is the first pass,
  // but after we've already committed once.
  warnIfHydrating();

  if ((getExecutionContext() & RetryAfterError) !== NoContext) {
    return retrySuspenseComponentWithoutHydrating(
      current,
      workInProgress,
      renderLanes,
    );
  }

  if ((workInProgress.mode & ConcurrentMode) === NoMode) {
    return retrySuspenseComponentWithoutHydrating(
      current,
      workInProgress,
      renderLanes,
    );
  }

  if (isSuspenseInstanceFallback(suspenseInstance)) {
    // This boundary is in a permanent fallback state. In this case, we'll never
    // get an update and we'll never be able to hydrate the final content. Let's just try the
    // client side render instead.
    return retrySuspenseComponentWithoutHydrating(
      current,
      workInProgress,
      renderLanes,
    );
  }

  if (
    enableLazyContextPropagation &&
    // TODO: Factoring is a little weird, since we check this right below, too.
    // But don't want to re-arrange the if-else chain until/unless this
    // feature lands.
    !didReceiveUpdate
  ) {
    // We need to check if any children have context before we decide to bail
    // out, so propagate the changes now.
    lazilyPropagateParentContextChanges(current, workInProgress, renderLanes);
  }

  // We use lanes to indicate that a child might depend on context, so if
  // any context has changed, we need to treat is as if the input might have changed.
  const hasContextChanged = includesSomeLane(renderLanes, current.childLanes);
  if (didReceiveUpdate || hasContextChanged) {
    // This boundary has changed since the first render. This means that we are now unable to
    // hydrate it. We might still be able to hydrate it using a higher priority lane.
    const root = getWorkInProgressRoot();
    if (root !== null) {
      const attemptHydrationAtLane = getBumpedLaneForHydration(
        root,
        renderLanes,
      );
      if (
        attemptHydrationAtLane !== NoLane &&
        attemptHydrationAtLane !== suspenseState.retryLane
      ) {
        // Intentionally mutating since this render will get interrupted. This
        // is one of the very rare times where we mutate the current tree
        // during the render phase.
        suspenseState.retryLane = attemptHydrationAtLane;
        // TODO: Ideally this would inherit the event time of the current render
        const eventTime = NoTimestamp;
        scheduleUpdateOnFiber(current, attemptHydrationAtLane, eventTime);
      } else {
        // We have already tried to ping at a higher priority than we're rendering with
        // so if we got here, we must have failed to hydrate at those levels. We must
        // now give up. Instead, we're going to delete the whole subtree and instead inject
        // a new real Suspense boundary to take its place, which may render content
        // or fallback. This might suspend for a while and if it does we might still have
        // an opportunity to hydrate before this pass commits.
      }
    }

    // If we have scheduled higher pri work above, this will probably just abort the render
    // since we now have higher priority work, but in case it doesn't, we need to prepare to
    // render something, if we time out. Even if that requires us to delete everything and
    // skip hydration.
    // Delay having to do this as long as the suspense timeout allows us.
    renderDidSuspendDelayIfPossible();
    return retrySuspenseComponentWithoutHydrating(
      current,
      workInProgress,
      renderLanes,
    );
  } else if (isSuspenseInstancePending(suspenseInstance)) {
    // This component is still pending more data from the server, so we can't hydrate its
    // content. We treat it as if this component suspended itself. It might seem as if
    // we could just try to render it client-side instead. However, this will perform a
    // lot of unnecessary work and is unlikely to complete since it often will suspend
    // on missing data anyway. Additionally, the server might be able to render more
    // than we can on the client yet. In that case we'd end up with more fallback states
    // on the client than if we just leave it alone. If the server times out or errors
    // these should update this boundary to the permanent Fallback state instead.
    // Mark it as having captured (i.e. suspended).
    workInProgress.flags |= DidCapture;
    // Leave the child in place. I.e. the dehydrated fragment.
    workInProgress.child = current.child;
    // Register a callback to retry this boundary once the server has sent the result.
    const retry = retryDehydratedSuspenseBoundary.bind(null, current);
    registerSuspenseInstanceRetry(suspenseInstance, retry);
    return null;
  } else {
    // This is the first attempt.
    reenterHydrationStateFromDehydratedSuspenseInstance(
      workInProgress,
      suspenseInstance,
    );
    const nextProps = workInProgress.pendingProps;
    const primaryChildren = nextProps.children;
    const primaryChildFragment = mountSuspensePrimaryChildren(
      workInProgress,
      primaryChildren,
      renderLanes,
    );
    // Mark the children as hydrating. This is a fast path to know whether this
    // tree is part of a hydrating tree. This is used to determine if a child
    // node has fully mounted yet, and for scheduling event replaying.
    // Conceptually this is similar to Placement in that a new subtree is
    // inserted into the React tree here. It just happens to not need DOM
    // mutations because it already exists.
    primaryChildFragment.flags |= Hydrating;
    return primaryChildFragment;
  }
}

function scheduleWorkOnFiber(fiber: Fiber, renderLanes: Lanes) {
  fiber.lanes = mergeLanes(fiber.lanes, renderLanes);
  const alternate = fiber.alternate;
  if (alternate !== null) {
    alternate.lanes = mergeLanes(alternate.lanes, renderLanes);
  }
  scheduleWorkOnParentPath(fiber.return, renderLanes);
}

function propagateSuspenseContextChange(
  workInProgress: Fiber,
  firstChild: null | Fiber,
  renderLanes: Lanes,
): void {
  // Mark any Suspense boundaries with fallbacks as having work to do.
  // If they were previously forced into fallbacks, they may now be able
  // to unblock.
  let node = firstChild;
  while (node !== null) {
    if (node.tag === SuspenseComponent) {
      const state: SuspenseState | null = node.memoizedState;
      if (state !== null) {
        scheduleWorkOnFiber(node, renderLanes);
      }
    } else if (node.tag === SuspenseListComponent) {
      // If the tail is hidden there might not be an Suspense boundaries
      // to schedule work on. In this case we have to schedule it on the
      // list itself.
      // We don't have to traverse to the children of the list since
      // the list will propagate the change when it rerenders.
      scheduleWorkOnFiber(node, renderLanes);
    } else if (node.child !== null) {
      node.child.return = node;
      node = node.child;
      continue;
    }
    if (node === workInProgress) {
      return;
    }
    while (node.sibling === null) {
      if (node.return === null || node.return === workInProgress) {
        return;
      }
      node = node.return;
    }
    node.sibling.return = node.return;
    node = node.sibling;
  }
}

function findLastContentRow(firstChild: null | Fiber): null | Fiber {
  // This is going to find the last row among these children that is already
  // showing content on the screen, as opposed to being in fallback state or
  // new. If a row has multiple Suspense boundaries, any of them being in the
  // fallback state, counts as the whole row being in a fallback state.
  // Note that the "rows" will be workInProgress, but any nested children
  // will still be current since we haven't rendered them yet. The mounted
  // order may not be the same as the new order. We use the new order.
  let row = firstChild;
  let lastContentRow: null | Fiber = null;
  while (row !== null) {
    const currentRow = row.alternate;
    // New rows can't be content rows.
    if (currentRow !== null && findFirstSuspended(currentRow) === null) {
      lastContentRow = row;
    }
    row = row.sibling;
  }
  return lastContentRow;
}

type SuspenseListRevealOrder = 'forwards' | 'backwards' | 'together' | void;

function validateRevealOrder(revealOrder: SuspenseListRevealOrder) {
  if (__DEV__) {
    if (
      revealOrder !== undefined &&
      revealOrder !== 'forwards' &&
      revealOrder !== 'backwards' &&
      revealOrder !== 'together' &&
      !didWarnAboutRevealOrder[revealOrder]
    ) {
      didWarnAboutRevealOrder[revealOrder] = true;
      if (typeof revealOrder === 'string') {
        switch (revealOrder.toLowerCase()) {
          case 'together':
          case 'forwards':
          case 'backwards': {
            console.error(
              '"%s" is not a valid value for revealOrder on <SuspenseList />. ' +
                'Use lowercase "%s" instead.',
              revealOrder,
              revealOrder.toLowerCase(),
            );
            break;
          }
          case 'forward':
          case 'backward': {
            console.error(
              '"%s" is not a valid value for revealOrder on <SuspenseList />. ' +
                'React uses the -s suffix in the spelling. Use "%ss" instead.',
              revealOrder,
              revealOrder.toLowerCase(),
            );
            break;
          }
          default:
            console.error(
              '"%s" is not a supported revealOrder on <SuspenseList />. ' +
                'Did you mean "together", "forwards" or "backwards"?',
              revealOrder,
            );
            break;
        }
      } else {
        console.error(
          '%s is not a supported value for revealOrder on <SuspenseList />. ' +
            'Did you mean "together", "forwards" or "backwards"?',
          revealOrder,
        );
      }
    }
  }
}

function validateTailOptions(
  tailMode: SuspenseListTailMode,
  revealOrder: SuspenseListRevealOrder,
) {
  if (__DEV__) {
    if (tailMode !== undefined && !didWarnAboutTailOptions[tailMode]) {
      if (tailMode !== 'collapsed' && tailMode !== 'hidden') {
        didWarnAboutTailOptions[tailMode] = true;
        console.error(
          '"%s" is not a supported value for tail on <SuspenseList />. ' +
            'Did you mean "collapsed" or "hidden"?',
          tailMode,
        );
      } else if (revealOrder !== 'forwards' && revealOrder !== 'backwards') {
        didWarnAboutTailOptions[tailMode] = true;
        console.error(
          '<SuspenseList tail="%s" /> is only valid if revealOrder is ' +
            '"forwards" or "backwards". ' +
            'Did you mean to specify revealOrder="forwards"?',
          tailMode,
        );
      }
    }
  }
}

function validateSuspenseListNestedChild(childSlot: mixed, index: number) {
  if (__DEV__) {
    const isAnArray = isArray(childSlot);
    const isIterable =
      !isAnArray && typeof getIteratorFn(childSlot) === 'function';
    if (isAnArray || isIterable) {
      const type = isAnArray ? 'array' : 'iterable';
      console.error(
        'A nested %s was passed to row #%s in <SuspenseList />. Wrap it in ' +
          'an additional SuspenseList to configure its revealOrder: ' +
          '<SuspenseList revealOrder=...> ... ' +
          '<SuspenseList revealOrder=...>{%s}</SuspenseList> ... ' +
          '</SuspenseList>',
        type,
        index,
        type,
      );
      return false;
    }
  }
  return true;
}

function validateSuspenseListChildren(
  children: mixed,
  revealOrder: SuspenseListRevealOrder,
) {
  if (__DEV__) {
    if (
      (revealOrder === 'forwards' || revealOrder === 'backwards') &&
      children !== undefined &&
      children !== null &&
      children !== false
    ) {
      if (isArray(children)) {
        for (let i = 0; i < children.length; i++) {
          if (!validateSuspenseListNestedChild(children[i], i)) {
            return;
          }
        }
      } else {
        const iteratorFn = getIteratorFn(children);
        if (typeof iteratorFn === 'function') {
          const childrenIterator = iteratorFn.call(children);
          if (childrenIterator) {
            let step = childrenIterator.next();
            let i = 0;
            for (; !step.done; step = childrenIterator.next()) {
              if (!validateSuspenseListNestedChild(step.value, i)) {
                return;
              }
              i++;
            }
          }
        } else {
          console.error(
            'A single row was passed to a <SuspenseList revealOrder="%s" />. ' +
              'This is not useful since it needs multiple rows. ' +
              'Did you mean to pass multiple children or an array?',
            revealOrder,
          );
        }
      }
    }
  }
}

function initSuspenseListRenderState(
  workInProgress: Fiber,
  isBackwards: boolean,
  tail: null | Fiber,
  lastContentRow: null | Fiber,
  tailMode: SuspenseListTailMode,
): void {
  const renderState: null | SuspenseListRenderState =
    workInProgress.memoizedState;
  if (renderState === null) {
    workInProgress.memoizedState = ({
      isBackwards: isBackwards,
      rendering: null,
      renderingStartTime: 0,
      last: lastContentRow,
      tail: tail,
      tailMode: tailMode,
    }: SuspenseListRenderState);
  } else {
    // We can reuse the existing object from previous renders.
    renderState.isBackwards = isBackwards;
    renderState.rendering = null;
    renderState.renderingStartTime = 0;
    renderState.last = lastContentRow;
    renderState.tail = tail;
    renderState.tailMode = tailMode;
  }
}

// This can end up rendering this component multiple passes.
// The first pass splits the children fibers into two sets. A head and tail.
// We first render the head. If anything is in fallback state, we do another
// pass through beginWork to rerender all children (including the tail) with
// the force suspend context. If the first render didn't have anything in
// in fallback state. Then we render each row in the tail one-by-one.
// That happens in the completeWork phase without going back to beginWork.
function updateSuspenseListComponent(
  current: Fiber | null,
  workInProgress: Fiber,
  renderLanes: Lanes,
) {
  const nextProps = workInProgress.pendingProps;
  const revealOrder: SuspenseListRevealOrder = nextProps.revealOrder;
  const tailMode: SuspenseListTailMode = nextProps.tail;
  const newChildren = nextProps.children;

  validateRevealOrder(revealOrder);
  validateTailOptions(tailMode, revealOrder);
  validateSuspenseListChildren(newChildren, revealOrder);

  reconcileChildren(current, workInProgress, newChildren, renderLanes);

  let suspenseContext: SuspenseContext = suspenseStackCursor.current;

  const shouldForceFallback = hasSuspenseContext(
    suspenseContext,
    (ForceSuspenseFallback: SuspenseContext),
  );
  if (shouldForceFallback) {
    suspenseContext = setShallowSuspenseContext(
      suspenseContext,
      ForceSuspenseFallback,
    );
    workInProgress.flags |= DidCapture;
  } else {
    const didSuspendBefore =
      current !== null && (current.flags & DidCapture) !== NoFlags;
    if (didSuspendBefore) {
      // If we previously forced a fallback, we need to schedule work
      // on any nested boundaries to let them know to try to render
      // again. This is the same as context updating.
      propagateSuspenseContextChange(
        workInProgress,
        workInProgress.child,
        renderLanes,
      );
    }
    suspenseContext = setDefaultShallowSuspenseContext(suspenseContext);
  }
  pushSuspenseContext(workInProgress, suspenseContext);

  if ((workInProgress.mode & ConcurrentMode) === NoMode) {
    // In legacy mode, SuspenseList doesn't work so we just
    // use make it a noop by treating it as the default revealOrder.
    workInProgress.memoizedState = null;
  } else {
    switch (revealOrder) {
      case 'forwards': {
        const lastContentRow = findLastContentRow(workInProgress.child);
        let tail;
        if (lastContentRow === null) {
          // The whole list is part of the tail.
          // TODO: We could fast path by just rendering the tail now.
          tail = workInProgress.child;
          workInProgress.child = null;
        } else {
          // Disconnect the tail rows after the content row.
          // We're going to render them separately later.
          tail = lastContentRow.sibling;
          lastContentRow.sibling = null;
        }
        initSuspenseListRenderState(
          workInProgress,
          false, // isBackwards
          tail,
          lastContentRow,
          tailMode,
        );
        break;
      }
      case 'backwards': {
        // We're going to find the first row that has existing content.
        // At the same time we're going to reverse the list of everything
        // we pass in the meantime. That's going to be our tail in reverse
        // order.
        let tail = null;
        let row = workInProgress.child;
        workInProgress.child = null;
        while (row !== null) {
          const currentRow = row.alternate;
          // New rows can't be content rows.
          if (currentRow !== null && findFirstSuspended(currentRow) === null) {
            // This is the beginning of the main content.
            workInProgress.child = row;
            break;
          }
          const nextRow = row.sibling;
          row.sibling = tail;
          tail = row;
          row = nextRow;
        }
        // TODO: If workInProgress.child is null, we can continue on the tail immediately.
        initSuspenseListRenderState(
          workInProgress,
          true, // isBackwards
          tail,
          null, // last
          tailMode,
        );
        break;
      }
      case 'together': {
        initSuspenseListRenderState(
          workInProgress,
          false, // isBackwards
          null, // tail
          null, // last
          undefined,
        );
        break;
      }
      default: {
        // The default reveal order is the same as not having
        // a boundary.
        workInProgress.memoizedState = null;
      }
    }
  }
  return workInProgress.child;
}

function updatePortalComponent(
  current: Fiber | null,
  workInProgress: Fiber,
  renderLanes: Lanes,
) {
  pushHostContainer(workInProgress, workInProgress.stateNode.containerInfo);
  const nextChildren = workInProgress.pendingProps;
  if (current === null) {
    // Portals are special because we don't append the children during mount
    // but at commit. Therefore we need to track insertions which the normal
    // flow doesn't do during mount. This doesn't happen at the root because
    // the root always starts with a "current" with a null child.
    // TODO: Consider unifying this with how the root works.
    workInProgress.child = reconcileChildFibers(
      workInProgress,
      null,
      nextChildren,
      renderLanes,
    );
  } else {
    reconcileChildren(current, workInProgress, nextChildren, renderLanes);
  }
  return workInProgress.child;
}

let hasWarnedAboutUsingNoValuePropOnContextProvider = false;

function updateContextProvider(
  current: Fiber | null,
  workInProgress: Fiber,
  renderLanes: Lanes,
) {
  const providerType: ReactProviderType<any> = workInProgress.type;
  const context: ReactContext<any> = providerType._context;

  const newProps = workInProgress.pendingProps;
  const oldProps = workInProgress.memoizedProps;

  const newValue = newProps.value;

  if (__DEV__) {
    if (!('value' in newProps)) {
      if (!hasWarnedAboutUsingNoValuePropOnContextProvider) {
        hasWarnedAboutUsingNoValuePropOnContextProvider = true;
        console.error(
          'The `value` prop is required for the `<Context.Provider>`. Did you misspell it or forget to pass it?',
        );
      }
    }
    const providerPropTypes = workInProgress.type.propTypes;

    if (providerPropTypes) {
      checkPropTypes(providerPropTypes, newProps, 'prop', 'Context.Provider');
    }
  }

  pushProvider(workInProgress, context, newValue);

  if (enableLazyContextPropagation) {
    // In the lazy propagation implementation, we don't scan for matching
    // consumers until something bails out, because until something bails out
    // we're going to visit those nodes, anyway. The trade-off is that it shifts
    // responsibility to the consumer to track whether something has changed.
  } else {
    if (oldProps !== null) {
      const oldValue = oldProps.value;
      if (is(oldValue, newValue)) {
        // No change. Bailout early if children are the same.
        if (
          oldProps.children === newProps.children &&
          !hasLegacyContextChanged()
        ) {
          return bailoutOnAlreadyFinishedWork(
            current,
            workInProgress,
            renderLanes,
          );
        }
      } else {
        // The context value changed. Search for matching consumers and schedule
        // them to update.
        propagateContextChange(workInProgress, context, renderLanes);
      }
    }
  }

  const newChildren = newProps.children;
  reconcileChildren(current, workInProgress, newChildren, renderLanes);
  return workInProgress.child;
}

let hasWarnedAboutUsingContextAsConsumer = false;

function updateContextConsumer(
  current: Fiber | null,
  workInProgress: Fiber,
  renderLanes: Lanes,
) {
  let context: ReactContext<any> = workInProgress.type;
  // The logic below for Context differs depending on PROD or DEV mode. In
  // DEV mode, we create a separate object for Context.Consumer that acts
  // like a proxy to Context. This proxy object adds unnecessary code in PROD
  // so we use the old behaviour (Context.Consumer references Context) to
  // reduce size and overhead. The separate object references context via
  // a property called "_context", which also gives us the ability to check
  // in DEV mode if this property exists or not and warn if it does not.
  if (__DEV__) {
    if ((context: any)._context === undefined) {
      // This may be because it's a Context (rather than a Consumer).
      // Or it may be because it's older React where they're the same thing.
      // We only want to warn if we're sure it's a new React.
      if (context !== context.Consumer) {
        if (!hasWarnedAboutUsingContextAsConsumer) {
          hasWarnedAboutUsingContextAsConsumer = true;
          console.error(
            'Rendering <Context> directly is not supported and will be removed in ' +
              'a future major release. Did you mean to render <Context.Consumer> instead?',
          );
        }
      }
    } else {
      context = (context: any)._context;
    }
  }
  const newProps = workInProgress.pendingProps;
  const render = newProps.children;

  if (__DEV__) {
    if (typeof render !== 'function') {
      console.error(
        'A context consumer was rendered with multiple children, or a child ' +
          "that isn't a function. A context consumer expects a single child " +
          'that is a function. If you did pass a function, make sure there ' +
          'is no trailing or leading whitespace around it.',
      );
    }
  }

  prepareToReadContext(workInProgress, renderLanes);
  const newValue = readContext(context);
  if (enableSchedulingProfiler) {
    markComponentRenderStarted(workInProgress);
  }
  let newChildren;
  if (__DEV__) {
    ReactCurrentOwner.current = workInProgress;
    setIsRendering(true);
    newChildren = render(newValue);
    setIsRendering(false);
  } else {
    newChildren = render(newValue);
  }
  if (enableSchedulingProfiler) {
    markComponentRenderStopped();
  }

  // React DevTools reads this flag.
  workInProgress.flags |= PerformedWork;
  reconcileChildren(current, workInProgress, newChildren, renderLanes);
  return workInProgress.child;
}

function updateScopeComponent(current, workInProgress, renderLanes) {
  const nextProps = workInProgress.pendingProps;
  const nextChildren = nextProps.children;

  reconcileChildren(current, workInProgress, nextChildren, renderLanes);
  return workInProgress.child;
}

export function markWorkInProgressReceivedUpdate() {
  didReceiveUpdate = true;
}

export function checkIfWorkInProgressReceivedUpdate() {
  return didReceiveUpdate;
}

function bailoutOnAlreadyFinishedWork(
  current: Fiber | null,
  workInProgress: Fiber,
  renderLanes: Lanes,
): Fiber | null {
  if (current !== null) {
    // Reuse previous dependencies
    workInProgress.dependencies = current.dependencies;
  }

  if (enableProfilerTimer) {
    // Don't update "base" render times for bailouts.
    stopProfilerTimerIfRunning(workInProgress);
  }

  markSkippedUpdateLanes(workInProgress.lanes);

  // Check if the children have any pending work.
  if (!includesSomeLane(renderLanes, workInProgress.childLanes)) {
    // The children don't have any work either. We can skip them.
    // TODO: Once we add back resuming, we should check if the children are
    // a work-in-progress set. If so, we need to transfer their effects.

    if (enableLazyContextPropagation && current !== null) {
      // Before bailing out, check if there are any context changes in
      // the children.
      lazilyPropagateParentContextChanges(current, workInProgress, renderLanes);
      if (!includesSomeLane(renderLanes, workInProgress.childLanes)) {
        return null;
      }
    } else {
      return null;
    }
  }

  // This fiber doesn't have work, but its subtree does. Clone the child
  // fibers and continue.
  cloneChildFibers(current, workInProgress);
  return workInProgress.child;
}

function remountFiber(
  current: Fiber,
  oldWorkInProgress: Fiber,
  newWorkInProgress: Fiber,
): Fiber | null {
  if (__DEV__) {
    const returnFiber = oldWorkInProgress.return;
    if (returnFiber === null) {
      throw new Error('Cannot swap the root fiber.');
    }

    // Disconnect from the old current.
    // It will get deleted.
    current.alternate = null;
    oldWorkInProgress.alternate = null;

    // Connect to the new tree.
    newWorkInProgress.index = oldWorkInProgress.index;
    newWorkInProgress.sibling = oldWorkInProgress.sibling;
    newWorkInProgress.return = oldWorkInProgress.return;
    newWorkInProgress.ref = oldWorkInProgress.ref;

    // Replace the child/sibling pointers above it.
    if (oldWorkInProgress === returnFiber.child) {
      returnFiber.child = newWorkInProgress;
    } else {
      let prevSibling = returnFiber.child;
      if (prevSibling === null) {
        throw new Error('Expected parent to have a child.');
      }
      while (prevSibling.sibling !== oldWorkInProgress) {
        prevSibling = prevSibling.sibling;
        if (prevSibling === null) {
          throw new Error('Expected to find the previous sibling.');
        }
      }
      prevSibling.sibling = newWorkInProgress;
    }

    // Delete the old fiber and place the new one.
    // Since the old fiber is disconnected, we have to schedule it manually.
    const deletions = returnFiber.deletions;
    if (deletions === null) {
      returnFiber.deletions = [current];
      returnFiber.flags |= ChildDeletion;
    } else {
      deletions.push(current);
    }

    newWorkInProgress.flags |= Placement;

    // Restart work from the new fiber.
    return newWorkInProgress;
  } else {
    throw new Error(
      'Did not expect this call in production. ' +
        'This is a bug in React. Please file an issue.',
    );
  }
}

<<<<<<< HEAD

// current 当前组件对应的Fiber节点在上一次更新时的Fiber节点，即workInProgress.alternate
// workInProgress  当前组件对应的Fiber节点
// renderLanes  优先级相关，和Scheduler调度相关
=======
function checkScheduledUpdateOrContext(
  current: Fiber,
  renderLanes: Lanes,
): boolean {
  // Before performing an early bailout, we must check if there are pending
  // updates or context.
  const updateLanes = current.lanes;
  if (includesSomeLane(updateLanes, renderLanes)) {
    return true;
  }
  // No pending update, but because context is propagated lazily, we need
  // to check for a context change before we bail out.
  if (enableLazyContextPropagation) {
    const dependencies = current.dependencies;
    if (dependencies !== null && checkIfContextChanged(dependencies)) {
      return true;
    }
  }
  return false;
}

function attemptEarlyBailoutIfNoScheduledUpdate(
  current: Fiber,
  workInProgress: Fiber,
  renderLanes: Lanes,
) {
  // This fiber does not have any pending work. Bailout without entering
  // the begin phase. There's still some bookkeeping we that needs to be done
  // in this optimized path, mostly pushing stuff onto the stack.
  switch (workInProgress.tag) {
    case HostRoot:
      pushHostRootContext(workInProgress);
      if (enableCache) {
        const root: FiberRoot = workInProgress.stateNode;
        const cache: Cache = current.memoizedState.cache;
        pushCacheProvider(workInProgress, cache);
        pushRootCachePool(root);
      }
      resetHydrationState();
      break;
    case HostComponent:
      pushHostContext(workInProgress);
      break;
    case ClassComponent: {
      const Component = workInProgress.type;
      if (isLegacyContextProvider(Component)) {
        pushLegacyContextProvider(workInProgress);
      }
      break;
    }
    case HostPortal:
      pushHostContainer(workInProgress, workInProgress.stateNode.containerInfo);
      break;
    case ContextProvider: {
      const newValue = workInProgress.memoizedProps.value;
      const context: ReactContext<any> = workInProgress.type._context;
      pushProvider(workInProgress, context, newValue);
      break;
    }
    case Profiler:
      if (enableProfilerTimer) {
        // Profiler should only call onRender when one of its descendants actually rendered.
        const hasChildWork = includesSomeLane(
          renderLanes,
          workInProgress.childLanes,
        );
        if (hasChildWork) {
          workInProgress.flags |= Update;
        }

        if (enableProfilerCommitHooks) {
          // Reset effect durations for the next eventual effect phase.
          // These are reset during render to allow the DevTools commit hook a chance to read them,
          const stateNode = workInProgress.stateNode;
          stateNode.effectDuration = 0;
          stateNode.passiveEffectDuration = 0;
        }
      }
      break;
    case SuspenseComponent: {
      const state: SuspenseState | null = workInProgress.memoizedState;
      if (state !== null) {
        if (enableSuspenseServerRenderer) {
          if (state.dehydrated !== null) {
            pushSuspenseContext(
              workInProgress,
              setDefaultShallowSuspenseContext(suspenseStackCursor.current),
            );
            // We know that this component will suspend again because if it has
            // been unsuspended it has committed as a resolved Suspense component.
            // If it needs to be retried, it should have work scheduled on it.
            workInProgress.flags |= DidCapture;
            // We should never render the children of a dehydrated boundary until we
            // upgrade it. We return null instead of bailoutOnAlreadyFinishedWork.
            return null;
          }
        }

        // If this boundary is currently timed out, we need to decide
        // whether to retry the primary children, or to skip over it and
        // go straight to the fallback. Check the priority of the primary
        // child fragment.
        const primaryChildFragment: Fiber = (workInProgress.child: any);
        const primaryChildLanes = primaryChildFragment.childLanes;
        if (includesSomeLane(renderLanes, primaryChildLanes)) {
          // The primary children have pending work. Use the normal path
          // to attempt to render the primary children again.
          return updateSuspenseComponent(current, workInProgress, renderLanes);
        } else {
          // The primary child fragment does not have pending work marked
          // on it
          pushSuspenseContext(
            workInProgress,
            setDefaultShallowSuspenseContext(suspenseStackCursor.current),
          );
          // The primary children do not have pending work with sufficient
          // priority. Bailout.
          const child = bailoutOnAlreadyFinishedWork(
            current,
            workInProgress,
            renderLanes,
          );
          if (child !== null) {
            // The fallback children have pending work. Skip over the
            // primary children and work on the fallback.
            return child.sibling;
          } else {
            // Note: We can return `null` here because we already checked
            // whether there were nested context consumers, via the call to
            // `bailoutOnAlreadyFinishedWork` above.
            return null;
          }
        }
      } else {
        pushSuspenseContext(
          workInProgress,
          setDefaultShallowSuspenseContext(suspenseStackCursor.current),
        );
      }
      break;
    }
    case SuspenseListComponent: {
      const didSuspendBefore = (current.flags & DidCapture) !== NoFlags;

      let hasChildWork = includesSomeLane(
        renderLanes,
        workInProgress.childLanes,
      );

      if (enableLazyContextPropagation && !hasChildWork) {
        // Context changes may not have been propagated yet. We need to do
        // that now, before we can decide whether to bail out.
        // TODO: We use `childLanes` as a heuristic for whether there is
        // remaining work in a few places, including
        // `bailoutOnAlreadyFinishedWork` and
        // `updateDehydratedSuspenseComponent`. We should maybe extract this
        // into a dedicated function.
        lazilyPropagateParentContextChanges(
          current,
          workInProgress,
          renderLanes,
        );
        hasChildWork = includesSomeLane(renderLanes, workInProgress.childLanes);
      }

      if (didSuspendBefore) {
        if (hasChildWork) {
          // If something was in fallback state last time, and we have all the
          // same children then we're still in progressive loading state.
          // Something might get unblocked by state updates or retries in the
          // tree which will affect the tail. So we need to use the normal
          // path to compute the correct tail.
          return updateSuspenseListComponent(
            current,
            workInProgress,
            renderLanes,
          );
        }
        // If none of the children had any work, that means that none of
        // them got retried so they'll still be blocked in the same way
        // as before. We can fast bail out.
        workInProgress.flags |= DidCapture;
      }

      // If nothing suspended before and we're rendering the same children,
      // then the tail doesn't matter. Anything new that suspends will work
      // in the "together" mode, so we can continue from the state we had.
      const renderState = workInProgress.memoizedState;
      if (renderState !== null) {
        // Reset to the "together" mode in case we've started a different
        // update in the past but didn't complete it.
        renderState.rendering = null;
        renderState.tail = null;
        renderState.lastEffect = null;
      }
      pushSuspenseContext(workInProgress, suspenseStackCursor.current);

      if (hasChildWork) {
        break;
      } else {
        // If none of the children had any work, that means that none of
        // them got retried so they'll still be blocked in the same way
        // as before. We can fast bail out.
        return null;
      }
    }
    case OffscreenComponent:
    case LegacyHiddenComponent: {
      // Need to check if the tree still needs to be deferred. This is
      // almost identical to the logic used in the normal update path,
      // so we'll just enter that. The only difference is we'll bail out
      // at the next level instead of this one, because the child props
      // have not changed. Which is fine.
      // TODO: Probably should refactor `beginWork` to split the bailout
      // path from the normal path. I'm tempted to do a labeled break here
      // but I won't :)
      workInProgress.lanes = NoLanes;
      return updateOffscreenComponent(current, workInProgress, renderLanes);
    }
    case CacheComponent: {
      if (enableCache) {
        const cache: Cache = current.memoizedState.cache;
        pushCacheProvider(workInProgress, cache);
      }
      break;
    }
  }
  return bailoutOnAlreadyFinishedWork(current, workInProgress, renderLanes);
}

>>>>>>> 19092ac8
function beginWork(
  current: Fiber | null,
  workInProgress: Fiber,
  renderLanes: Lanes,
): Fiber | null {
<<<<<<< HEAD
  // beginWorl函数的作用可以分为两部分：
  // 1、uodate时，如果current存在，在满足一定条件时可以current节点，
  // 这样就能克隆current.child作为workInProgress.child，而不需要新建workInProgress.child
  // 2、mount时，除fiberRootnode意外，current === null。会根据fiber.tag不同，创建不同类型的子Fiber节点
  const updateLanes = workInProgress.lanes;

=======
>>>>>>> 19092ac8
  if (__DEV__) {
    if (workInProgress._debugNeedsRemount && current !== null) {
      // This will restart the begin phase with a new fiber.
      return remountFiber(
        current,
        workInProgress,
        createFiberFromTypeAndProps(
          workInProgress.type,
          workInProgress.key,
          workInProgress.pendingProps,
          workInProgress._debugOwner || null,
          workInProgress.mode,
          workInProgress.lanes,
        ),
      );
    }
  }
  // update时，如果current存在可优化路径，可以复用current(即上一次更新Fiber节点)
  if (current !== null) {
    const oldProps = current.memoizedProps;
    const newProps = workInProgress.pendingProps;

    if (
      oldProps !== newProps ||
      hasLegacyContextChanged() ||
      // Force a re-render if the implementation changed due to hot reload:
      (__DEV__ ? workInProgress.type !== current.type : false)
    ) {
      // If props or context changed, mark the fiber as having performed work.
      // This may be unset if the props are determined to be equal later (memo).
      didReceiveUpdate = true;
<<<<<<< HEAD
    } else if (!includesSomeLane(renderLanes, updateLanes)) {
      // 该逻辑为当前Fiber节点优先级不够
      didReceiveUpdate = false;
      // This fiber does not have any pending work. Bailout without entering
      // the begin phase. There's still some bookkeeping we that needs to be done
      // in this optimized path, mostly pushing stuff onto the stack.
      switch (workInProgress.tag) {
        case HostRoot:
          pushHostRootContext(workInProgress);
          resetHydrationState();
          break;
        case HostComponent:
          pushHostContext(workInProgress);
          break;
        case ClassComponent: {
          const Component = workInProgress.type;
          if (isLegacyContextProvider(Component)) {
            pushLegacyContextProvider(workInProgress);
          }
          break;
        }
        case HostPortal:
          pushHostContainer(
            workInProgress,
            workInProgress.stateNode.containerInfo,
          );
          break;
        case ContextProvider: {
          const newValue = workInProgress.memoizedProps.value;
          pushProvider(workInProgress, newValue);
          break;
        }
        case Profiler:
          if (enableProfilerTimer) {
            // Profiler should only call onRender when one of its descendants actually rendered.
            const hasChildWork = includesSomeLane(
              renderLanes,
              workInProgress.childLanes,
            );
            if (hasChildWork) {
              workInProgress.flags |= Update;
            }

            // Reset effect durations for the next eventual effect phase.
            // These are reset during render to allow the DevTools commit hook a chance to read them,
            const stateNode = workInProgress.stateNode;
            stateNode.effectDuration = 0;
            stateNode.passiveEffectDuration = 0;
          }
          break;
        case SuspenseComponent: {
          const state: SuspenseState | null = workInProgress.memoizedState;
          if (state !== null) {
            if (enableSuspenseServerRenderer) {
              if (state.dehydrated !== null) {
                pushSuspenseContext(
                  workInProgress,
                  setDefaultShallowSuspenseContext(suspenseStackCursor.current),
                );
                // We know that this component will suspend again because if it has
                // been unsuspended it has committed as a resolved Suspense component.
                // If it needs to be retried, it should have work scheduled on it.
                workInProgress.flags |= DidCapture;
                // We should never render the children of a dehydrated boundary until we
                // upgrade it. We return null instead of bailoutOnAlreadyFinishedWork.
                return null;
              }
            }

            // If this boundary is currently timed out, we need to decide
            // whether to retry the primary children, or to skip over it and
            // go straight to the fallback. Check the priority of the primary
            // child fragment.
            const primaryChildFragment: Fiber = (workInProgress.child: any);
            const primaryChildLanes = primaryChildFragment.childLanes;
            if (includesSomeLane(renderLanes, primaryChildLanes)) {
              // The primary children have pending work. Use the normal path
              // to attempt to render the primary children again.
              return updateSuspenseComponent(
                current,
                workInProgress,
                renderLanes,
              );
            } else {
              // The primary child fragment does not have pending work marked
              // on it
              pushSuspenseContext(
                workInProgress,
                setDefaultShallowSuspenseContext(suspenseStackCursor.current),
              );
              // The primary children do not have pending work with sufficient
              // priority. Bailout.
              const child = bailoutOnAlreadyFinishedWork(
                current,
                workInProgress,
                renderLanes,
              );
              if (child !== null) {
                // The fallback children have pending work. Skip over the
                // primary children and work on the fallback.
                return child.sibling;
              } else {
                return null;
              }
            }
          } else {
            pushSuspenseContext(
              workInProgress,
              setDefaultShallowSuspenseContext(suspenseStackCursor.current),
            );
          }
          break;
        }
        case SuspenseListComponent: {
          const didSuspendBefore = (current.flags & DidCapture) !== NoFlags;

          const hasChildWork = includesSomeLane(
            renderLanes,
            workInProgress.childLanes,
          );

          if (didSuspendBefore) {
            if (hasChildWork) {
              // If something was in fallback state last time, and we have all the
              // same children then we're still in progressive loading state.
              // Something might get unblocked by state updates or retries in the
              // tree which will affect the tail. So we need to use the normal
              // path to compute the correct tail.
              return updateSuspenseListComponent(
                current,
                workInProgress,
                renderLanes,
              );
            }
            // If none of the children had any work, that means that none of
            // them got retried so they'll still be blocked in the same way
            // as before. We can fast bail out.
            workInProgress.flags |= DidCapture;
          }

          // If nothing suspended before and we're rendering the same children,
          // then the tail doesn't matter. Anything new that suspends will work
          // in the "together" mode, so we can continue from the state we had.
          const renderState = workInProgress.memoizedState;
          if (renderState !== null) {
            // Reset to the "together" mode in case we've started a different
            // update in the past but didn't complete it.
            renderState.rendering = null;
            renderState.tail = null;
            renderState.lastEffect = null;
          }
          pushSuspenseContext(workInProgress, suspenseStackCursor.current);

          if (hasChildWork) {
            break;
          } else {
            // If none of the children had any work, that means that none of
            // them got retried so they'll still be blocked in the same way
            // as before. We can fast bail out.
            return null;
          }
        }
        case OffscreenComponent:
        case LegacyHiddenComponent: {
          // Need to check if the tree still needs to be deferred. This is
          // almost identical to the logic used in the normal update path,
          // so we'll just enter that. The only difference is we'll bail out
          // at the next level instead of this one, because the child props
          // have not changed. Which is fine.
          // TODO: Probably should refactor `beginWork` to split the bailout
          // path from the normal path. I'm tempted to do a labeled break here
          // but I won't :)
          workInProgress.lanes = NoLanes;
          return updateOffscreenComponent(current, workInProgress, renderLanes);
        }
      }
      // 复用current
      return bailoutOnAlreadyFinishedWork(current, workInProgress, renderLanes);
=======
>>>>>>> 19092ac8
    } else {
      // Neither props nor legacy context changes. Check if there's a pending
      // update or context change.
      const hasScheduledUpdateOrContext = checkScheduledUpdateOrContext(
        current,
        renderLanes,
      );
      if (
        !hasScheduledUpdateOrContext &&
        // If this is the second pass of an error or suspense boundary, there
        // may not be work scheduled on `current`, so we check for this flag.
        (workInProgress.flags & DidCapture) === NoFlags
      ) {
        // No pending updates or context. Bail out now.
        didReceiveUpdate = false;
        return attemptEarlyBailoutIfNoScheduledUpdate(
          current,
          workInProgress,
          renderLanes,
        );
      }
      if ((current.flags & ForceUpdateForLegacySuspense) !== NoFlags) {
        // This is a special case that only exists for legacy mode.
        // See https://github.com/facebook/react/pull/19216.
        didReceiveUpdate = true;
      } else {
        // An update was scheduled on this fiber, but there are no new props
        // nor legacy context. Set this to false. If an update queue or context
        // consumer produces a changed value, it will set this to true. Otherwise,
        // the component will assume the children have not changed and bail out.
        didReceiveUpdate = false;
      }
    }
  } else {
    didReceiveUpdate = false;
  }

  // Before entering the begin phase, clear pending update priority.
  //进入开始阶段之前，清楚挂起的更新优先级
  // TODO: This assumes that we're about to evaluate the component and process the update queue. 
  // 假设我们将要评估组件并处理更新队列。 
  // However, there's an exception: SimpleMemoComponent sometimes bails out later in the begin phase. 
  // 但是，有一个例外：SimpleMemoComponent有时会在开始阶段的后期崩溃。 
  // This indicates that we should move this assignment out of the common path and into each branch.
  // 这表明我们应该将此分配移出公共路径并移至每个分支。
  workInProgress.lanes = NoLanes;
  // mount时，根据tag的不同，创建不同的子Fiber节点
  // mount时，新建子Fiber
  switch (workInProgress.tag) {
    case IndeterminateComponent: {
      return mountIndeterminateComponent(
        current,
        workInProgress,
        workInProgress.type,
        renderLanes,
      );
    }
    case LazyComponent: {
      const elementType = workInProgress.elementType;
      return mountLazyComponent(
        current,
        workInProgress,
        elementType,
        renderLanes,
      );
    }
    case FunctionComponent: {
      const Component = workInProgress.type;
      const unresolvedProps = workInProgress.pendingProps;
      const resolvedProps =
        workInProgress.elementType === Component
          ? unresolvedProps
          : resolveDefaultProps(Component, unresolvedProps);
      return updateFunctionComponent(
        current,
        workInProgress,
        Component,
        resolvedProps,
        renderLanes,
      );
    }
    case ClassComponent: {
      const Component = workInProgress.type;
      const unresolvedProps = workInProgress.pendingProps;
      const resolvedProps =
        workInProgress.elementType === Component
          ? unresolvedProps
          : resolveDefaultProps(Component, unresolvedProps);
      return updateClassComponent(
        current,
        workInProgress,
        Component,
        resolvedProps,
        renderLanes,
      );
    }
    case HostRoot:
      return updateHostRoot(current, workInProgress, renderLanes);
    case HostComponent:
      return updateHostComponent(current, workInProgress, renderLanes);
    case HostText:
      return updateHostText(current, workInProgress);
    case SuspenseComponent:
      return updateSuspenseComponent(current, workInProgress, renderLanes);
    case HostPortal:
      return updatePortalComponent(current, workInProgress, renderLanes);
    case ForwardRef: {
      const type = workInProgress.type;
      const unresolvedProps = workInProgress.pendingProps;
      const resolvedProps =
        workInProgress.elementType === type
          ? unresolvedProps
          : resolveDefaultProps(type, unresolvedProps);
      return updateForwardRef(
        current,
        workInProgress,
        type,
        resolvedProps,
        renderLanes,
      );
    }
    case Fragment:
      return updateFragment(current, workInProgress, renderLanes);
    case Mode:
      return updateMode(current, workInProgress, renderLanes);
    case Profiler:
      return updateProfiler(current, workInProgress, renderLanes);
    case ContextProvider:
      return updateContextProvider(current, workInProgress, renderLanes);
    case ContextConsumer:
      return updateContextConsumer(current, workInProgress, renderLanes);
    case MemoComponent: {
      const type = workInProgress.type;
      const unresolvedProps = workInProgress.pendingProps;
      // Resolve outer props first, then resolve inner props.
      let resolvedProps = resolveDefaultProps(type, unresolvedProps);
      if (__DEV__) {
        if (workInProgress.type !== workInProgress.elementType) {
          const outerPropTypes = type.propTypes;
          if (outerPropTypes) {
            checkPropTypes(
              outerPropTypes,
              resolvedProps, // Resolved for outer only
              'prop',
              getComponentNameFromType(type),
            );
          }
        }
      }
      resolvedProps = resolveDefaultProps(type.type, resolvedProps);
      return updateMemoComponent(
        current,
        workInProgress,
        type,
        resolvedProps,
        renderLanes,
      );
    }
    case SimpleMemoComponent: {
      return updateSimpleMemoComponent(
        current,
        workInProgress,
        workInProgress.type,
        workInProgress.pendingProps,
        renderLanes,
      );
    }
    case IncompleteClassComponent: {
      const Component = workInProgress.type;
      const unresolvedProps = workInProgress.pendingProps;
      const resolvedProps =
        workInProgress.elementType === Component
          ? unresolvedProps
          : resolveDefaultProps(Component, unresolvedProps);
      return mountIncompleteClassComponent(
        current,
        workInProgress,
        Component,
        resolvedProps,
        renderLanes,
      );
    }
    case SuspenseListComponent: {
      return updateSuspenseListComponent(current, workInProgress, renderLanes);
    }
    case ScopeComponent: {
      if (enableScopeAPI) {
        return updateScopeComponent(current, workInProgress, renderLanes);
      }
      break;
    }
    case OffscreenComponent: {
      return updateOffscreenComponent(current, workInProgress, renderLanes);
    }
    case LegacyHiddenComponent: {
      return updateLegacyHiddenComponent(current, workInProgress, renderLanes);
    }
    case CacheComponent: {
      if (enableCache) {
        return updateCacheComponent(current, workInProgress, renderLanes);
      }
      break;
    }
  }
  invariant(
    false,
    'Unknown unit of work tag (%s). This error is likely caused by a bug in ' +
      'React. Please file an issue.',
    workInProgress.tag,
  );
}

export {beginWork};<|MERGE_RESOLUTION|>--- conflicted
+++ resolved
@@ -3379,12 +3379,6 @@
   }
 }
 
-<<<<<<< HEAD
-
-// current 当前组件对应的Fiber节点在上一次更新时的Fiber节点，即workInProgress.alternate
-// workInProgress  当前组件对应的Fiber节点
-// renderLanes  优先级相关，和Scheduler调度相关
-=======
 function checkScheduledUpdateOrContext(
   current: Fiber,
   renderLanes: Lanes,
@@ -3615,21 +3609,20 @@
   return bailoutOnAlreadyFinishedWork(current, workInProgress, renderLanes);
 }
 
->>>>>>> 19092ac8
+// current 当前组件对应的Fiber节点在上一次更新时的Fiber节点，即workInProgress.alternate
+// workInProgress  当前组件对应的Fiber节点
+// renderLanes  优先级相关，和Scheduler调度相关
 function beginWork(
   current: Fiber | null,
   workInProgress: Fiber,
   renderLanes: Lanes,
 ): Fiber | null {
-<<<<<<< HEAD
   // beginWorl函数的作用可以分为两部分：
   // 1、uodate时，如果current存在，在满足一定条件时可以current节点，
   // 这样就能克隆current.child作为workInProgress.child，而不需要新建workInProgress.child
   // 2、mount时，除fiberRootnode意外，current === null。会根据fiber.tag不同，创建不同类型的子Fiber节点
   const updateLanes = workInProgress.lanes;
 
-=======
->>>>>>> 19092ac8
   if (__DEV__) {
     if (workInProgress._debugNeedsRemount && current !== null) {
       // This will restart the begin phase with a new fiber.
@@ -3661,7 +3654,6 @@
       // If props or context changed, mark the fiber as having performed work.
       // This may be unset if the props are determined to be equal later (memo).
       didReceiveUpdate = true;
-<<<<<<< HEAD
     } else if (!includesSomeLane(renderLanes, updateLanes)) {
       // 该逻辑为当前Fiber节点优先级不够
       didReceiveUpdate = false;
@@ -3840,8 +3832,6 @@
       }
       // 复用current
       return bailoutOnAlreadyFinishedWork(current, workInProgress, renderLanes);
-=======
->>>>>>> 19092ac8
     } else {
       // Neither props nor legacy context changes. Check if there's a pending
       // update or context change.
