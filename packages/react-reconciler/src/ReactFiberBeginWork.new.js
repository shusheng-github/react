/**
 * Copyright (c) Facebook, Inc. and its affiliates.
 *
 * This source code is licensed under the MIT license found in the
 * LICENSE file in the root directory of this source tree.
 *
 * @flow
 */

import type {ReactProviderType, ReactContext} from 'shared/ReactTypes';
import type {LazyComponent as LazyComponentType} from 'react/src/ReactLazy';
import type {Fiber, FiberRoot} from './ReactInternalTypes';
import type {TypeOfMode} from './ReactTypeOfMode';
import type {Lanes, Lane} from './ReactFiberLane.new';
import type {MutableSource} from 'shared/ReactTypes';
import type {
  SuspenseState,
  SuspenseListRenderState,
  SuspenseListTailMode,
} from './ReactFiberSuspenseComponent.new';
import type {SuspenseContext} from './ReactFiberSuspenseContext.new';
import type {
  OffscreenProps,
  OffscreenState,
} from './ReactFiberOffscreenComponent';
import type {
  Cache,
  CacheComponentState,
  SpawnedCachePool,
} from './ReactFiberCacheComponent.new';
import type {UpdateQueue} from './ReactUpdateQueue.new';

import checkPropTypes from 'shared/checkPropTypes';
import {
  markComponentRenderStarted,
  markComponentRenderStopped,
} from './SchedulingProfiler';
import {
  IndeterminateComponent,
  FunctionComponent,
  ClassComponent,
  HostRoot,
  HostComponent,
  HostText,
  HostPortal,
  ForwardRef,
  Fragment,
  Mode,
  ContextProvider,
  ContextConsumer,
  Profiler,
  SuspenseComponent,
  SuspenseListComponent,
  MemoComponent,
  SimpleMemoComponent,
  LazyComponent,
  IncompleteClassComponent,
  ScopeComponent,
  OffscreenComponent,
  LegacyHiddenComponent,
  CacheComponent,
} from './ReactWorkTags';
import {
  NoFlags,
  PerformedWork,
  Placement,
  Hydrating,
  ContentReset,
  DidCapture,
  Update,
  Ref,
  RefStatic,
  ChildDeletion,
  ForceUpdateForLegacySuspense,
  StaticMask,
  ShouldCapture,
} from './ReactFiberFlags';
import ReactSharedInternals from 'shared/ReactSharedInternals';
import {
  debugRenderPhaseSideEffectsForStrictMode,
  disableLegacyContext,
  disableModulePatternComponents,
  enableProfilerCommitHooks,
  enableProfilerTimer,
  enableSuspenseServerRenderer,
  warnAboutDefaultPropsOnFunctionComponents,
  enableScopeAPI,
  enableCache,
  enableLazyContextPropagation,
  enableSuspenseLayoutEffectSemantics,
  enableSchedulingProfiler,
  enablePersistentOffscreenHostContainer,
} from 'shared/ReactFeatureFlags';
import invariant from 'shared/invariant';
import isArray from 'shared/isArray';
import shallowEqual from 'shared/shallowEqual';
import getComponentNameFromFiber from 'react-reconciler/src/getComponentNameFromFiber';
import getComponentNameFromType from 'shared/getComponentNameFromType';
import ReactStrictModeWarnings from './ReactStrictModeWarnings.new';
import {REACT_LAZY_TYPE, getIteratorFn} from 'shared/ReactSymbols';
import {
  getCurrentFiberOwnerNameInDevOrNull,
  setIsRendering,
} from './ReactCurrentFiber';
import {
  resolveFunctionForHotReloading,
  resolveForwardRefForHotReloading,
  resolveClassForHotReloading,
} from './ReactFiberHotReloading.new';

import {
  mountChildFibers,
  reconcileChildFibers,
  cloneChildFibers,
} from './ReactChildFiber.new';
import {
  processUpdateQueue,
  cloneUpdateQueue,
  initializeUpdateQueue,
  enqueueCapturedUpdate,
} from './ReactUpdateQueue.new';
import {
  NoLane,
  NoLanes,
  SyncLane,
  OffscreenLane,
  DefaultHydrationLane,
  SomeRetryLane,
  NoTimestamp,
  includesSomeLane,
  laneToLanes,
  removeLanes,
  mergeLanes,
  getBumpedLaneForHydration,
  pickArbitraryLane,
} from './ReactFiberLane.new';
import {
  ConcurrentMode,
  NoMode,
  ProfileMode,
  StrictLegacyMode,
} from './ReactTypeOfMode';
import {
  shouldSetTextContent,
  isSuspenseInstancePending,
  isSuspenseInstanceFallback,
  registerSuspenseInstanceRetry,
  supportsHydration,
  isPrimaryRenderer,
  supportsPersistence,
  getOffscreenContainerProps,
} from './ReactFiberHostConfig';
import type {SuspenseInstance} from './ReactFiberHostConfig';
import {shouldError, shouldSuspend} from './ReactFiberReconciler';
import {pushHostContext, pushHostContainer} from './ReactFiberHostContext.new';
import {
  suspenseStackCursor,
  pushSuspenseContext,
  InvisibleParentSuspenseContext,
  ForceSuspenseFallback,
  hasSuspenseContext,
  setDefaultShallowSuspenseContext,
  addSubtreeSuspenseContext,
  setShallowSuspenseContext,
} from './ReactFiberSuspenseContext.new';
import {findFirstSuspended} from './ReactFiberSuspenseComponent.new';
import {
  pushProvider,
  propagateContextChange,
  lazilyPropagateParentContextChanges,
  propagateParentContextChangesToDeferredTree,
  checkIfContextChanged,
  readContext,
  prepareToReadContext,
  scheduleWorkOnParentPath,
} from './ReactFiberNewContext.new';
import {renderWithHooks, bailoutHooks} from './ReactFiberHooks.new';
import {stopProfilerTimerIfRunning} from './ReactProfilerTimer.new';
import {
  getMaskedContext,
  getUnmaskedContext,
  hasContextChanged as hasLegacyContextChanged,
  pushContextProvider as pushLegacyContextProvider,
  isContextProvider as isLegacyContextProvider,
  pushTopLevelContextObject,
  invalidateContextProvider,
} from './ReactFiberContext.new';
import {
  enterHydrationState,
  reenterHydrationStateFromDehydratedSuspenseInstance,
  resetHydrationState,
  tryToClaimNextHydratableInstance,
  warnIfHydrating,
} from './ReactFiberHydrationContext.new';
import {
  adoptClassInstance,
  constructClassInstance,
  mountClassInstance,
  resumeMountClassInstance,
  updateClassInstance,
} from './ReactFiberClassComponent.new';
import {resolveDefaultProps} from './ReactFiberLazyComponent.new';
import {
  resolveLazyComponentTag,
  createFiberFromTypeAndProps,
  createFiberFromFragment,
  createFiberFromOffscreen,
  createWorkInProgress,
  createOffscreenHostContainerFiber,
  isSimpleFunctionComponent,
} from './ReactFiber.new';
import {
  retryDehydratedSuspenseBoundary,
  scheduleUpdateOnFiber,
  renderDidSuspendDelayIfPossible,
  markSkippedUpdateLanes,
  getWorkInProgressRoot,
  pushRenderLanes,
  getExecutionContext,
  RetryAfterError,
  NoContext,
} from './ReactFiberWorkLoop.new';
import {setWorkInProgressVersion} from './ReactMutableSource.new';
import {
  requestCacheFromPool,
  pushCacheProvider,
  pushRootCachePool,
  CacheContext,
  getSuspendedCachePool,
  restoreSpawnedCachePool,
  getOffscreenDeferredCachePool,
} from './ReactFiberCacheComponent.new';
import {createCapturedValue} from './ReactCapturedValue';
import {createClassErrorUpdate} from './ReactFiberThrow.new';
import {completeSuspendedOffscreenHostContainer} from './ReactFiberCompleteWork.new';
import is from 'shared/objectIs';

import {disableLogs, reenableLogs} from 'shared/ConsolePatchingDev';

const ReactCurrentOwner = ReactSharedInternals.ReactCurrentOwner;

let didReceiveUpdate: boolean = false;

let didWarnAboutBadClass;
let didWarnAboutModulePatternComponent;
let didWarnAboutContextTypeOnFunctionComponent;
let didWarnAboutGetDerivedStateOnFunctionComponent;
let didWarnAboutFunctionRefs;
export let didWarnAboutReassigningProps;
let didWarnAboutRevealOrder;
let didWarnAboutTailOptions;
let didWarnAboutDefaultPropsOnFunctionComponent;

if (__DEV__) {
  didWarnAboutBadClass = {};
  didWarnAboutModulePatternComponent = {};
  didWarnAboutContextTypeOnFunctionComponent = {};
  didWarnAboutGetDerivedStateOnFunctionComponent = {};
  didWarnAboutFunctionRefs = {};
  didWarnAboutReassigningProps = false;
  didWarnAboutRevealOrder = {};
  didWarnAboutTailOptions = {};
  didWarnAboutDefaultPropsOnFunctionComponent = {};
}

// mount的时候，会创建新的Fiber节点
// update的时候，会将当前组件与该组件在上次更新对应的Fiber几点进行比较，(传说中的diff算法)，将比较的结果生成新的Fiber节点
export function reconcileChildren(
  current: Fiber | null,
  workInProgress: Fiber,
  nextChildren: any,
  renderLanes: Lanes,
) {
  if (current === null) {
    // If this is a fresh new component that hasn't been rendered yet, we
    // won't update its child set by applying minimal side-effects. Instead,
    // we will add them all to the child before it gets rendered. That means
    // we can optimize this reconciliation pass by not tracking side-effects.
     //如果这是一个尚未渲染的全新组件，我们不会通过应用最小的副作用来更新其子集。
     //反而，我们将在渲染之前将它们全部添加到子组件中。 
     //这意味着我们可以通过不跟踪副作用来优化此协调过程。
    workInProgress.child = mountChildFibers(
      workInProgress,
      null,
      nextChildren,
      renderLanes,
    );
  } else {
    // If the current child is the same as the work in progress, it means that
    // we haven't yet started any work on these children. Therefore, we use
    // the clone algorithm to create a copy of all the current children.
    // 如果当前子项与正在进行的工作相同，则表示我们还没有开始对这些子项进行任何工作。 因此，我们使用克隆算法来创建所有当前孩子的副本。

    // If we had any progressed work already, that is invalid at this point so
    // let's throw it out.
    // 如果我们已经有任何进展的工作，那在这一点上是无效的，所以让我们把它扔掉。
    workInProgress.child = reconcileChildFibers(
      workInProgress,
      current.child,
      nextChildren,
      renderLanes,
    );
  }
}

function forceUnmountCurrentAndReconcile(
  current: Fiber,
  workInProgress: Fiber,
  nextChildren: any,
  renderLanes: Lanes,
) {
  // This function is fork of reconcileChildren. It's used in cases where we
  // want to reconcile without matching against the existing set. This has the
  // effect of all current children being unmounted; even if the type and key
  // are the same, the old child is unmounted and a new child is created.
  //
  // To do this, we're going to go through the reconcile algorithm twice. In
  // the first pass, we schedule a deletion for all the current children by
  // passing null.
  workInProgress.child = reconcileChildFibers(
    workInProgress,
    current.child,
    null,
    renderLanes,
  );
  // In the second pass, we mount the new children. The trick here is that we
  // pass null in place of where we usually pass the current child set. This has
  // the effect of remounting all children regardless of whether their
  // identities match.
  workInProgress.child = reconcileChildFibers(
    workInProgress,
    null,
    nextChildren,
    renderLanes,
  );
}

function updateForwardRef(
  current: Fiber | null,
  workInProgress: Fiber,
  Component: any,
  nextProps: any,
  renderLanes: Lanes,
) {
  // TODO: current can be non-null here even if the component
  // hasn't yet mounted. This happens after the first render suspends.
  // We'll need to figure out if this is fine or can cause issues.

  if (__DEV__) {
    if (workInProgress.type !== workInProgress.elementType) {
      // Lazy component props can't be validated in createElement
      // because they're only guaranteed to be resolved here.
      const innerPropTypes = Component.propTypes;
      if (innerPropTypes) {
        checkPropTypes(
          innerPropTypes,
          nextProps, // Resolved props
          'prop',
          getComponentNameFromType(Component),
        );
      }
    }
  }

  const render = Component.render;
  const ref = workInProgress.ref;

  // The rest is a fork of updateFunctionComponent
  let nextChildren;
  prepareToReadContext(workInProgress, renderLanes);
  if (enableSchedulingProfiler) {
    markComponentRenderStarted(workInProgress);
  }
  if (__DEV__) {
    ReactCurrentOwner.current = workInProgress;
    setIsRendering(true);
    nextChildren = renderWithHooks(
      current,
      workInProgress,
      render,
      nextProps,
      ref,
      renderLanes,
    );
    if (
      debugRenderPhaseSideEffectsForStrictMode &&
      workInProgress.mode & StrictLegacyMode
    ) {
      disableLogs();
      try {
        nextChildren = renderWithHooks(
          current,
          workInProgress,
          render,
          nextProps,
          ref,
          renderLanes,
        );
      } finally {
        reenableLogs();
      }
    }
    setIsRendering(false);
  } else {
    nextChildren = renderWithHooks(
      current,
      workInProgress,
      render,
      nextProps,
      ref,
      renderLanes,
    );
  }
  if (enableSchedulingProfiler) {
    markComponentRenderStopped();
  }

  if (current !== null && !didReceiveUpdate) {
    bailoutHooks(current, workInProgress, renderLanes);
    return bailoutOnAlreadyFinishedWork(current, workInProgress, renderLanes);
  }

  // React DevTools reads this flag.
  workInProgress.flags |= PerformedWork;
  reconcileChildren(current, workInProgress, nextChildren, renderLanes);
  return workInProgress.child;
}

function updateMemoComponent(
  current: Fiber | null,
  workInProgress: Fiber,
  Component: any,
  nextProps: any,
  renderLanes: Lanes,
): null | Fiber {
  if (current === null) {
    const type = Component.type;
    if (
      isSimpleFunctionComponent(type) &&
      Component.compare === null &&
      // SimpleMemoComponent codepath doesn't resolve outer props either.
      Component.defaultProps === undefined
    ) {
      let resolvedType = type;
      if (__DEV__) {
        resolvedType = resolveFunctionForHotReloading(type);
      }
      // If this is a plain function component without default props,
      // and with only the default shallow comparison, we upgrade it
      // to a SimpleMemoComponent to allow fast path updates.
      workInProgress.tag = SimpleMemoComponent;
      workInProgress.type = resolvedType;
      if (__DEV__) {
        validateFunctionComponentInDev(workInProgress, type);
      }
      return updateSimpleMemoComponent(
        current,
        workInProgress,
        resolvedType,
        nextProps,
        renderLanes,
      );
    }
    if (__DEV__) {
      const innerPropTypes = type.propTypes;
      if (innerPropTypes) {
        // Inner memo component props aren't currently validated in createElement.
        // We could move it there, but we'd still need this for lazy code path.
        checkPropTypes(
          innerPropTypes,
          nextProps, // Resolved props
          'prop',
          getComponentNameFromType(type),
        );
      }
    }
    const child = createFiberFromTypeAndProps(
      Component.type,
      null,
      nextProps,
      workInProgress,
      workInProgress.mode,
      renderLanes,
    );
    child.ref = workInProgress.ref;
    child.return = workInProgress;
    workInProgress.child = child;
    return child;
  }
  if (__DEV__) {
    const type = Component.type;
    const innerPropTypes = type.propTypes;
    if (innerPropTypes) {
      // Inner memo component props aren't currently validated in createElement.
      // We could move it there, but we'd still need this for lazy code path.
      checkPropTypes(
        innerPropTypes,
        nextProps, // Resolved props
        'prop',
        getComponentNameFromType(type),
      );
    }
  }
  const currentChild = ((current.child: any): Fiber); // This is always exactly one child
  const hasScheduledUpdateOrContext = checkScheduledUpdateOrContext(
    current,
    renderLanes,
  );
  if (!hasScheduledUpdateOrContext) {
    // This will be the props with resolved defaultProps,
    // unlike current.memoizedProps which will be the unresolved ones.
    const prevProps = currentChild.memoizedProps;
    // Default to shallow comparison
    let compare = Component.compare;
    compare = compare !== null ? compare : shallowEqual;
    if (compare(prevProps, nextProps) && current.ref === workInProgress.ref) {
      return bailoutOnAlreadyFinishedWork(current, workInProgress, renderLanes);
    }
  }
  // React DevTools reads this flag.
  workInProgress.flags |= PerformedWork;
  const newChild = createWorkInProgress(currentChild, nextProps);
  newChild.ref = workInProgress.ref;
  newChild.return = workInProgress;
  workInProgress.child = newChild;
  return newChild;
}

function updateSimpleMemoComponent(
  current: Fiber | null,
  workInProgress: Fiber,
  Component: any,
  nextProps: any,
  renderLanes: Lanes,
): null | Fiber {
  // TODO: current can be non-null here even if the component
  // hasn't yet mounted. This happens when the inner render suspends.
  // We'll need to figure out if this is fine or can cause issues.

  if (__DEV__) {
    if (workInProgress.type !== workInProgress.elementType) {
      // Lazy component props can't be validated in createElement
      // because they're only guaranteed to be resolved here.
      let outerMemoType = workInProgress.elementType;
      if (outerMemoType.$$typeof === REACT_LAZY_TYPE) {
        // We warn when you define propTypes on lazy()
        // so let's just skip over it to find memo() outer wrapper.
        // Inner props for memo are validated later.
        const lazyComponent: LazyComponentType<any, any> = outerMemoType;
        const payload = lazyComponent._payload;
        const init = lazyComponent._init;
        try {
          outerMemoType = init(payload);
        } catch (x) {
          outerMemoType = null;
        }
        // Inner propTypes will be validated in the function component path.
        const outerPropTypes = outerMemoType && (outerMemoType: any).propTypes;
        if (outerPropTypes) {
          checkPropTypes(
            outerPropTypes,
            nextProps, // Resolved (SimpleMemoComponent has no defaultProps)
            'prop',
            getComponentNameFromType(outerMemoType),
          );
        }
      }
    }
  }
  if (current !== null) {
    const prevProps = current.memoizedProps;
    if (
      shallowEqual(prevProps, nextProps) &&
      current.ref === workInProgress.ref &&
      // Prevent bailout if the implementation changed due to hot reload.
      (__DEV__ ? workInProgress.type === current.type : true)
    ) {
      didReceiveUpdate = false;
      if (!checkScheduledUpdateOrContext(current, renderLanes)) {
        // The pending lanes were cleared at the beginning of beginWork. We're
        // about to bail out, but there might be other lanes that weren't
        // included in the current render. Usually, the priority level of the
        // remaining updates is accumulated during the evaluation of the
        // component (i.e. when processing the update queue). But since since
        // we're bailing out early *without* evaluating the component, we need
        // to account for it here, too. Reset to the value of the current fiber.
        // NOTE: This only applies to SimpleMemoComponent, not MemoComponent,
        // because a MemoComponent fiber does not have hooks or an update queue;
        // rather, it wraps around an inner component, which may or may not
        // contains hooks.
        // TODO: Move the reset at in beginWork out of the common path so that
        // this is no longer necessary.
        workInProgress.lanes = current.lanes;
        return bailoutOnAlreadyFinishedWork(
          current,
          workInProgress,
          renderLanes,
        );
      } else if ((current.flags & ForceUpdateForLegacySuspense) !== NoFlags) {
        // This is a special case that only exists for legacy mode.
        // See https://github.com/facebook/react/pull/19216.
        didReceiveUpdate = true;
      }
    }
  }
  return updateFunctionComponent(
    current,
    workInProgress,
    Component,
    nextProps,
    renderLanes,
  );
}

function updateOffscreenComponent(
  current: Fiber | null,
  workInProgress: Fiber,
  renderLanes: Lanes,
) {
  const nextProps: OffscreenProps = workInProgress.pendingProps;
  const nextChildren = nextProps.children;

  const prevState: OffscreenState | null =
    current !== null ? current.memoizedState : null;

  // If this is not null, this is a cache pool that was carried over from the
  // previous render. We will push this to the cache pool context so that we can
  // resume in-flight requests.
  let spawnedCachePool: SpawnedCachePool | null = null;

  if (
    nextProps.mode === 'hidden' ||
    nextProps.mode === 'unstable-defer-without-hiding'
  ) {
    // Rendering a hidden tree.
    if ((workInProgress.mode & ConcurrentMode) === NoMode) {
      // In legacy sync mode, don't defer the subtree. Render it now.
      const nextState: OffscreenState = {
        baseLanes: NoLanes,
        cachePool: null,
      };
      workInProgress.memoizedState = nextState;
      pushRenderLanes(workInProgress, renderLanes);
    } else if (!includesSomeLane(renderLanes, (OffscreenLane: Lane))) {
      // We're hidden, and we're not rendering at Offscreen. We will bail out
      // and resume this tree later.
      let nextBaseLanes;
      if (prevState !== null) {
        const prevBaseLanes = prevState.baseLanes;
        nextBaseLanes = mergeLanes(prevBaseLanes, renderLanes);
        if (enableCache) {
          // Save the cache pool so we can resume later.
          spawnedCachePool = getOffscreenDeferredCachePool();
          // We don't need to push to the cache pool because we're about to
          // bail out. There won't be a context mismatch because we only pop
          // the cache pool if `updateQueue` is non-null.
        }
      } else {
        nextBaseLanes = renderLanes;
      }

      // Schedule this fiber to re-render at offscreen priority. Then bailout.
      workInProgress.lanes = workInProgress.childLanes = laneToLanes(
        OffscreenLane,
      );
      const nextState: OffscreenState = {
        baseLanes: nextBaseLanes,
        cachePool: spawnedCachePool,
      };
      workInProgress.memoizedState = nextState;
      workInProgress.updateQueue = null;
      // We're about to bail out, but we need to push this to the stack anyway
      // to avoid a push/pop misalignment.
      pushRenderLanes(workInProgress, nextBaseLanes);

      if (enableLazyContextPropagation && current !== null) {
        // Since this tree will resume rendering in a separate render, we need
        // to propagate parent contexts now so we don't lose track of which
        // ones changed.
        propagateParentContextChangesToDeferredTree(
          current,
          workInProgress,
          renderLanes,
        );
      }

      return null;
    } else {
      // This is the second render. The surrounding visible content has already
      // committed. Now we resume rendering the hidden tree.

      if (enableCache && prevState !== null) {
        // If the render that spawned this one accessed the cache pool, resume
        // using the same cache. Unless the parent changed, since that means
        // there was a refresh.
        const prevCachePool = prevState.cachePool;
        if (prevCachePool !== null) {
          spawnedCachePool = restoreSpawnedCachePool(
            workInProgress,
            prevCachePool,
          );
        }
      }

      // Rendering at offscreen, so we can clear the base lanes.
      const nextState: OffscreenState = {
        baseLanes: NoLanes,
        cachePool: null,
      };
      workInProgress.memoizedState = nextState;
      // Push the lanes that were skipped when we bailed out.
      const subtreeRenderLanes =
        prevState !== null ? prevState.baseLanes : renderLanes;
      pushRenderLanes(workInProgress, subtreeRenderLanes);
    }
  } else {
    // Rendering a visible tree.
    let subtreeRenderLanes;
    if (prevState !== null) {
      // We're going from hidden -> visible.

      subtreeRenderLanes = mergeLanes(prevState.baseLanes, renderLanes);

      if (enableCache) {
        // If the render that spawned this one accessed the cache pool, resume
        // using the same cache. Unless the parent changed, since that means
        // there was a refresh.
        const prevCachePool = prevState.cachePool;
        if (prevCachePool !== null) {
          spawnedCachePool = restoreSpawnedCachePool(
            workInProgress,
            prevCachePool,
          );
        }
      }

      // Since we're not hidden anymore, reset the state
      workInProgress.memoizedState = null;
    } else {
      // We weren't previously hidden, and we still aren't, so there's nothing
      // special to do. Need to push to the stack regardless, though, to avoid
      // a push/pop misalignment.
      subtreeRenderLanes = renderLanes;
    }
    pushRenderLanes(workInProgress, subtreeRenderLanes);
  }

  if (enableCache) {
    // If we have a cache pool from a previous render attempt, then this will be
    // non-null. We use this to infer whether to push/pop the cache context.
    workInProgress.updateQueue = spawnedCachePool;
  }

  if (enablePersistentOffscreenHostContainer && supportsPersistence) {
    // In persistent mode, the offscreen children are wrapped in a host node.
    // TODO: Optimize this to use the OffscreenComponent fiber instead of
    // an extra HostComponent fiber. Need to make sure this doesn't break Fabric
    // or some other infra that expects a HostComponent.
    const isHidden =
      nextProps.mode === 'hidden' &&
      workInProgress.tag !== LegacyHiddenComponent;
    const offscreenContainer = reconcileOffscreenHostContainer(
      current,
      workInProgress,
      isHidden,
      nextChildren,
      renderLanes,
    );
    return offscreenContainer;
  } else {
    reconcileChildren(current, workInProgress, nextChildren, renderLanes);
    return workInProgress.child;
  }
}

function reconcileOffscreenHostContainer(
  currentOffscreen: Fiber | null,
  offscreen: Fiber,
  isHidden: boolean,
  children: any,
  renderLanes: Lanes,
) {
  const containerProps = getOffscreenContainerProps(
    isHidden ? 'hidden' : 'visible',
    children,
  );
  let hostContainer;
  if (currentOffscreen === null) {
    hostContainer = createOffscreenHostContainerFiber(
      containerProps,
      offscreen.mode,
      renderLanes,
      null,
    );
  } else {
    const currentHostContainer = currentOffscreen.child;
    if (currentHostContainer === null) {
      hostContainer = createOffscreenHostContainerFiber(
        containerProps,
        offscreen.mode,
        renderLanes,
        null,
      );
      hostContainer.flags |= Placement;
    } else {
      hostContainer = createWorkInProgress(
        currentHostContainer,
        containerProps,
      );
    }
  }
  hostContainer.return = offscreen;
  offscreen.child = hostContainer;
  return hostContainer;
}

// Note: These happen to have identical begin phases, for now. We shouldn't hold
// ourselves to this constraint, though. If the behavior diverges, we should
// fork the function.
const updateLegacyHiddenComponent = updateOffscreenComponent;

function updateCacheComponent(
  current: Fiber | null,
  workInProgress: Fiber,
  renderLanes: Lanes,
) {
  if (!enableCache) {
    return null;
  }

  prepareToReadContext(workInProgress, renderLanes);
  const parentCache = readContext(CacheContext);

  if (current === null) {
    // Initial mount. Request a fresh cache from the pool.
    const freshCache = requestCacheFromPool(renderLanes);
    const initialState: CacheComponentState = {
      parent: parentCache,
      cache: freshCache,
    };
    workInProgress.memoizedState = initialState;
    initializeUpdateQueue(workInProgress);
    pushCacheProvider(workInProgress, freshCache);
  } else {
    // Check for updates
    if (includesSomeLane(current.lanes, renderLanes)) {
      cloneUpdateQueue(current, workInProgress);
      processUpdateQueue(workInProgress, null, null, renderLanes);
    }
    const prevState: CacheComponentState = current.memoizedState;
    const nextState: CacheComponentState = workInProgress.memoizedState;

    // Compare the new parent cache to the previous to see detect there was
    // a refresh.
    if (prevState.parent !== parentCache) {
      // Refresh in parent. Update the parent.
      const derivedState: CacheComponentState = {
        parent: parentCache,
        cache: parentCache,
      };

      // Copied from getDerivedStateFromProps implementation. Once the update
      // queue is empty, persist the derived state onto the base state.
      workInProgress.memoizedState = derivedState;
      if (workInProgress.lanes === NoLanes) {
        const updateQueue: UpdateQueue<any> = (workInProgress.updateQueue: any);
        workInProgress.memoizedState = updateQueue.baseState = derivedState;
      }

      pushCacheProvider(workInProgress, parentCache);
      // No need to propagate a context change because the refreshed parent
      // already did.
    } else {
      // The parent didn't refresh. Now check if this cache did.
      const nextCache = nextState.cache;
      pushCacheProvider(workInProgress, nextCache);
      if (nextCache !== prevState.cache) {
        // This cache refreshed. Propagate a context change.
        propagateContextChange(workInProgress, CacheContext, renderLanes);
      }
    }
  }

  const nextChildren = workInProgress.pendingProps.children;
  reconcileChildren(current, workInProgress, nextChildren, renderLanes);
  return workInProgress.child;
}

function updateFragment(
  current: Fiber | null,
  workInProgress: Fiber,
  renderLanes: Lanes,
) {
  const nextChildren = workInProgress.pendingProps;
  reconcileChildren(current, workInProgress, nextChildren, renderLanes);
  return workInProgress.child;
}

function updateMode(
  current: Fiber | null,
  workInProgress: Fiber,
  renderLanes: Lanes,
) {
  const nextChildren = workInProgress.pendingProps.children;
  reconcileChildren(current, workInProgress, nextChildren, renderLanes);
  return workInProgress.child;
}

function updateProfiler(
  current: Fiber | null,
  workInProgress: Fiber,
  renderLanes: Lanes,
) {
  if (enableProfilerTimer) {
    workInProgress.flags |= Update;

    if (enableProfilerCommitHooks) {
      // Reset effect durations for the next eventual effect phase.
      // These are reset during render to allow the DevTools commit hook a chance to read them,
      const stateNode = workInProgress.stateNode;
      stateNode.effectDuration = 0;
      stateNode.passiveEffectDuration = 0;
    }
  }
  const nextProps = workInProgress.pendingProps;
  const nextChildren = nextProps.children;
  reconcileChildren(current, workInProgress, nextChildren, renderLanes);
  return workInProgress.child;
}

function markRef(current: Fiber | null, workInProgress: Fiber) {
  const ref = workInProgress.ref;
  if (
    (current === null && ref !== null) ||
    (current !== null && current.ref !== ref)
  ) {
    // Schedule a Ref effect
    workInProgress.flags |= Ref;
    if (enableSuspenseLayoutEffectSemantics) {
      workInProgress.flags |= RefStatic;
    }
  }
}

function updateFunctionComponent(
  current,
  workInProgress,
  Component,
  nextProps: any,
  renderLanes,
) {
  if (__DEV__) {
    if (workInProgress.type !== workInProgress.elementType) {
      // Lazy component props can't be validated in createElement
      // because they're only guaranteed to be resolved here.
      const innerPropTypes = Component.propTypes;
      if (innerPropTypes) {
        checkPropTypes(
          innerPropTypes,
          nextProps, // Resolved props
          'prop',
          getComponentNameFromType(Component),
        );
      }
    }
  }

  let context;
  if (!disableLegacyContext) {
    const unmaskedContext = getUnmaskedContext(workInProgress, Component, true);
    context = getMaskedContext(workInProgress, unmaskedContext);
  }

  let nextChildren;
  prepareToReadContext(workInProgress, renderLanes);
  if (enableSchedulingProfiler) {
    markComponentRenderStarted(workInProgress);
  }
  if (__DEV__) {
    ReactCurrentOwner.current = workInProgress;
    setIsRendering(true);
    nextChildren = renderWithHooks(
      current,
      workInProgress,
      Component,
      nextProps,
      context,
      renderLanes,
    );
    if (
      debugRenderPhaseSideEffectsForStrictMode &&
      workInProgress.mode & StrictLegacyMode
    ) {
      disableLogs();
      try {
        nextChildren = renderWithHooks(
          current,
          workInProgress,
          Component,
          nextProps,
          context,
          renderLanes,
        );
      } finally {
        reenableLogs();
      }
    }
    setIsRendering(false);
  } else {
    nextChildren = renderWithHooks(
      current,
      workInProgress,
      Component,
      nextProps,
      context,
      renderLanes,
    );
  }
  if (enableSchedulingProfiler) {
    markComponentRenderStopped();
  }

  if (current !== null && !didReceiveUpdate) {
    bailoutHooks(current, workInProgress, renderLanes);
    return bailoutOnAlreadyFinishedWork(current, workInProgress, renderLanes);
  }

  // React DevTools reads this flag.
  workInProgress.flags |= PerformedWork;
  reconcileChildren(current, workInProgress, nextChildren, renderLanes);
  return workInProgress.child;
}

function updateClassComponent(
  current: Fiber | null,
  workInProgress: Fiber,
  Component: any,
  nextProps: any,
  renderLanes: Lanes,
) {
  if (__DEV__) {
    // This is used by DevTools to force a boundary to error.
    switch (shouldError(workInProgress)) {
      case false: {
        const instance = workInProgress.stateNode;
        const ctor = workInProgress.type;
        // TODO This way of resetting the error boundary state is a hack.
        // Is there a better way to do this?
        const tempInstance = new ctor(
          workInProgress.memoizedProps,
          instance.context,
        );
        const state = tempInstance.state;
        instance.updater.enqueueSetState(instance, state, null);
        break;
      }
      case true: {
        workInProgress.flags |= DidCapture;
        workInProgress.flags |= ShouldCapture;
        const error = new Error('Simulated error coming from DevTools');
        const lane = pickArbitraryLane(renderLanes);
        workInProgress.lanes = mergeLanes(workInProgress.lanes, lane);
        // Schedule the error boundary to re-render using updated state
        const update = createClassErrorUpdate(
          workInProgress,
          createCapturedValue(error, workInProgress),
          lane,
        );
        enqueueCapturedUpdate(workInProgress, update);
        break;
      }
    }

    if (workInProgress.type !== workInProgress.elementType) {
      // Lazy component props can't be validated in createElement
      // because they're only guaranteed to be resolved here.
      const innerPropTypes = Component.propTypes;
      if (innerPropTypes) {
        checkPropTypes(
          innerPropTypes,
          nextProps, // Resolved props
          'prop',
          getComponentNameFromType(Component),
        );
      }
    }
  }

  // Push context providers early to prevent context stack mismatches.
  // During mounting we don't know the child context yet as the instance doesn't exist.
  // We will invalidate the child context in finishClassComponent() right after rendering.
  let hasContext;
  if (isLegacyContextProvider(Component)) {
    hasContext = true;
    pushLegacyContextProvider(workInProgress);
  } else {
    hasContext = false;
  }
  prepareToReadContext(workInProgress, renderLanes);

  const instance = workInProgress.stateNode;
  let shouldUpdate;
  if (instance === null) {
    if (current !== null) {
      // A class component without an instance only mounts if it suspended
      // inside a non-concurrent tree, in an inconsistent state. We want to
      // treat it like a new mount, even though an empty version of it already
      // committed. Disconnect the alternate pointers.
      current.alternate = null;
      workInProgress.alternate = null;
      // Since this is conceptually a new fiber, schedule a Placement effect
      workInProgress.flags |= Placement;
    }
    // In the initial pass we might need to construct the instance.
    constructClassInstance(workInProgress, Component, nextProps);
    mountClassInstance(workInProgress, Component, nextProps, renderLanes);
    shouldUpdate = true;
  } else if (current === null) {
    // In a resume, we'll already have an instance we can reuse.
    shouldUpdate = resumeMountClassInstance(
      workInProgress,
      Component,
      nextProps,
      renderLanes,
    );
  } else {
    shouldUpdate = updateClassInstance(
      current,
      workInProgress,
      Component,
      nextProps,
      renderLanes,
    );
  }
  const nextUnitOfWork = finishClassComponent(
    current,
    workInProgress,
    Component,
    shouldUpdate,
    hasContext,
    renderLanes,
  );
  if (__DEV__) {
    const inst = workInProgress.stateNode;
    if (shouldUpdate && inst.props !== nextProps) {
      if (!didWarnAboutReassigningProps) {
        console.error(
          'It looks like %s is reassigning its own `this.props` while rendering. ' +
            'This is not supported and can lead to confusing bugs.',
          getComponentNameFromFiber(workInProgress) || 'a component',
        );
      }
      didWarnAboutReassigningProps = true;
    }
  }
  return nextUnitOfWork;
}

function finishClassComponent(
  current: Fiber | null,
  workInProgress: Fiber,
  Component: any,
  shouldUpdate: boolean,
  hasContext: boolean,
  renderLanes: Lanes,
) {
  // Refs should update even if shouldComponentUpdate returns false
  markRef(current, workInProgress);

  const didCaptureError = (workInProgress.flags & DidCapture) !== NoFlags;

  if (!shouldUpdate && !didCaptureError) {
    // Context providers should defer to sCU for rendering
    if (hasContext) {
      invalidateContextProvider(workInProgress, Component, false);
    }

    return bailoutOnAlreadyFinishedWork(current, workInProgress, renderLanes);
  }

  const instance = workInProgress.stateNode;

  // Rerender
  ReactCurrentOwner.current = workInProgress;
  let nextChildren;
  if (
    didCaptureError &&
    typeof Component.getDerivedStateFromError !== 'function'
  ) {
    // If we captured an error, but getDerivedStateFromError is not defined,
    // unmount all the children. componentDidCatch will schedule an update to
    // re-render a fallback. This is temporary until we migrate everyone to
    // the new API.
    // TODO: Warn in a future release.
    nextChildren = null;

    if (enableProfilerTimer) {
      stopProfilerTimerIfRunning(workInProgress);
    }
  } else {
    if (enableSchedulingProfiler) {
      markComponentRenderStarted(workInProgress);
    }
    if (__DEV__) {
      setIsRendering(true);
      nextChildren = instance.render();
      if (
        debugRenderPhaseSideEffectsForStrictMode &&
        workInProgress.mode & StrictLegacyMode
      ) {
        disableLogs();
        try {
          instance.render();
        } finally {
          reenableLogs();
        }
      }
      setIsRendering(false);
    } else {
      nextChildren = instance.render();
    }
    if (enableSchedulingProfiler) {
      markComponentRenderStopped();
    }
  }

  // React DevTools reads this flag.
  workInProgress.flags |= PerformedWork;
  if (current !== null && didCaptureError) {
    // If we're recovering from an error, reconcile without reusing any of
    // the existing children. Conceptually, the normal children and the children
    // that are shown on error are two different sets, so we shouldn't reuse
    // normal children even if their identities match.
    forceUnmountCurrentAndReconcile(
      current,
      workInProgress,
      nextChildren,
      renderLanes,
    );
  } else {
    reconcileChildren(current, workInProgress, nextChildren, renderLanes);
  }

  // Memoize state using the values we just used to render.
  // TODO: Restructure so we never read values from the instance.
  workInProgress.memoizedState = instance.state;

  // The context might have changed so we need to recalculate it.
  if (hasContext) {
    invalidateContextProvider(workInProgress, Component, true);
  }

  return workInProgress.child;
}

function pushHostRootContext(workInProgress) {
  const root = (workInProgress.stateNode: FiberRoot);
  if (root.pendingContext) {
    pushTopLevelContextObject(
      workInProgress,
      root.pendingContext,
      root.pendingContext !== root.context,
    );
  } else if (root.context) {
    // Should always be set
    pushTopLevelContextObject(workInProgress, root.context, false);
  }
  pushHostContainer(workInProgress, root.containerInfo);
}

function updateHostRoot(current, workInProgress, renderLanes) {
  pushHostRootContext(workInProgress);
  const updateQueue = workInProgress.updateQueue;
  invariant(
    current !== null && updateQueue !== null,
    'If the root does not have an updateQueue, we should have already ' +
      'bailed out. This error is likely caused by a bug in React. Please ' +
      'file an issue.',
  );
  const nextProps = workInProgress.pendingProps;
  const prevState = workInProgress.memoizedState;
  const prevChildren = prevState.element;
  cloneUpdateQueue(current, workInProgress);
  processUpdateQueue(workInProgress, nextProps, null, renderLanes);
  const nextState = workInProgress.memoizedState;

  const root: FiberRoot = workInProgress.stateNode;

  if (enableCache) {
    const nextCache: Cache = nextState.cache;
    pushRootCachePool(root);
    pushCacheProvider(workInProgress, nextCache);
    if (nextCache !== prevState.cache) {
      // The root cache refreshed.
      propagateContextChange(workInProgress, CacheContext, renderLanes);
    }
  }

  // Caution: React DevTools currently depends on this property
  // being called "element".
  const nextChildren = nextState.element;
  if (nextChildren === prevChildren) {
    resetHydrationState();
    return bailoutOnAlreadyFinishedWork(current, workInProgress, renderLanes);
  }
  if (root.hydrate && enterHydrationState(workInProgress)) {
    // If we don't have any current children this might be the first pass.
    // We always try to hydrate. If this isn't a hydration pass there won't
    // be any children to hydrate which is effectively the same thing as
    // not hydrating.

    if (supportsHydration) {
      const mutableSourceEagerHydrationData =
        root.mutableSourceEagerHydrationData;
      if (mutableSourceEagerHydrationData != null) {
        for (let i = 0; i < mutableSourceEagerHydrationData.length; i += 2) {
          const mutableSource = ((mutableSourceEagerHydrationData[
            i
          ]: any): MutableSource<any>);
          const version = mutableSourceEagerHydrationData[i + 1];
          setWorkInProgressVersion(mutableSource, version);
        }
      }
    }

    const child = mountChildFibers(
      workInProgress,
      null,
      nextChildren,
      renderLanes,
    );
    workInProgress.child = child;

    let node = child;
    while (node) {
      // Mark each child as hydrating. This is a fast path to know whether this
      // tree is part of a hydrating tree. This is used to determine if a child
      // node has fully mounted yet, and for scheduling event replaying.
      // Conceptually this is similar to Placement in that a new subtree is
      // inserted into the React tree here. It just happens to not need DOM
      // mutations because it already exists.
      node.flags = (node.flags & ~Placement) | Hydrating;
      node = node.sibling;
    }
  } else {
    // Otherwise reset hydration state in case we aborted and resumed another
    // root.
    reconcileChildren(current, workInProgress, nextChildren, renderLanes);
    resetHydrationState();
  }
  return workInProgress.child;
}

function updateHostComponent(
  current: Fiber | null,
  workInProgress: Fiber,
  renderLanes: Lanes,
) {
  pushHostContext(workInProgress);

  if (current === null) {
    tryToClaimNextHydratableInstance(workInProgress);
  }

  const type = workInProgress.type;
  const nextProps = workInProgress.pendingProps;
  const prevProps = current !== null ? current.memoizedProps : null;

  let nextChildren = nextProps.children;
  const isDirectTextChild = shouldSetTextContent(type, nextProps);

  if (isDirectTextChild) {
    // We special case a direct text child of a host node. This is a common
    // case. We won't handle it as a reified child. We will instead handle
    // this in the host environment that also has access to this prop. That
    // avoids allocating another HostText fiber and traversing it.
    nextChildren = null;
  } else if (prevProps !== null && shouldSetTextContent(type, prevProps)) {
    // If we're switching from a direct text child to a normal child, or to
    // empty, we need to schedule the text content to be reset.
    workInProgress.flags |= ContentReset;
  }

  markRef(current, workInProgress);
  reconcileChildren(current, workInProgress, nextChildren, renderLanes);
  return workInProgress.child;
}

function updateHostText(current, workInProgress) {
  if (current === null) {
    tryToClaimNextHydratableInstance(workInProgress);
  }
  // Nothing to do here. This is terminal. We'll do the completion step
  // immediately after.
  return null;
}

function mountLazyComponent(
  _current,
  workInProgress,
  elementType,
  renderLanes,
) {
  if (_current !== null) {
    // A lazy component only mounts if it suspended inside a non-
    // concurrent tree, in an inconsistent state. We want to treat it like
    // a new mount, even though an empty version of it already committed.
    // Disconnect the alternate pointers.
    _current.alternate = null;
    workInProgress.alternate = null;
    // Since this is conceptually a new fiber, schedule a Placement effect
    workInProgress.flags |= Placement;
  }

  const props = workInProgress.pendingProps;
  const lazyComponent: LazyComponentType<any, any> = elementType;
  const payload = lazyComponent._payload;
  const init = lazyComponent._init;
  let Component = init(payload);
  // Store the unwrapped component in the type.
  workInProgress.type = Component;
  const resolvedTag = (workInProgress.tag = resolveLazyComponentTag(Component));
  const resolvedProps = resolveDefaultProps(Component, props);
  let child;
  switch (resolvedTag) {
    case FunctionComponent: {
      if (__DEV__) {
        validateFunctionComponentInDev(workInProgress, Component);
        workInProgress.type = Component = resolveFunctionForHotReloading(
          Component,
        );
      }
      child = updateFunctionComponent(
        null,
        workInProgress,
        Component,
        resolvedProps,
        renderLanes,
      );
      return child;
    }
    case ClassComponent: {
      if (__DEV__) {
        workInProgress.type = Component = resolveClassForHotReloading(
          Component,
        );
      }
      child = updateClassComponent(
        null,
        workInProgress,
        Component,
        resolvedProps,
        renderLanes,
      );
      return child;
    }
    case ForwardRef: {
      if (__DEV__) {
        workInProgress.type = Component = resolveForwardRefForHotReloading(
          Component,
        );
      }
      child = updateForwardRef(
        null,
        workInProgress,
        Component,
        resolvedProps,
        renderLanes,
      );
      return child;
    }
    case MemoComponent: {
      if (__DEV__) {
        if (workInProgress.type !== workInProgress.elementType) {
          const outerPropTypes = Component.propTypes;
          if (outerPropTypes) {
            checkPropTypes(
              outerPropTypes,
              resolvedProps, // Resolved for outer only
              'prop',
              getComponentNameFromType(Component),
            );
          }
        }
      }
      child = updateMemoComponent(
        null,
        workInProgress,
        Component,
        resolveDefaultProps(Component.type, resolvedProps), // The inner type can have defaults too
        renderLanes,
      );
      return child;
    }
  }
  let hint = '';
  if (__DEV__) {
    if (
      Component !== null &&
      typeof Component === 'object' &&
      Component.$$typeof === REACT_LAZY_TYPE
    ) {
      hint = ' Did you wrap a component in React.lazy() more than once?';
    }
  }
  // This message intentionally doesn't mention ForwardRef or MemoComponent
  // because the fact that it's a separate type of work is an
  // implementation detail.
  invariant(
    false,
    'Element type is invalid. Received a promise that resolves to: %s. ' +
      'Lazy element type must resolve to a class or function.%s',
    Component,
    hint,
  );
}

function mountIncompleteClassComponent(
  _current,
  workInProgress,
  Component,
  nextProps,
  renderLanes,
) {
  if (_current !== null) {
    // An incomplete component only mounts if it suspended inside a non-
    // concurrent tree, in an inconsistent state. We want to treat it like
    // a new mount, even though an empty version of it already committed.
    // Disconnect the alternate pointers.
    _current.alternate = null;
    workInProgress.alternate = null;
    // Since this is conceptually a new fiber, schedule a Placement effect
    workInProgress.flags |= Placement;
  }

  // Promote the fiber to a class and try rendering again.
  workInProgress.tag = ClassComponent;

  // The rest of this function is a fork of `updateClassComponent`

  // Push context providers early to prevent context stack mismatches.
  // During mounting we don't know the child context yet as the instance doesn't exist.
  // We will invalidate the child context in finishClassComponent() right after rendering.
  let hasContext;
  if (isLegacyContextProvider(Component)) {
    hasContext = true;
    pushLegacyContextProvider(workInProgress);
  } else {
    hasContext = false;
  }
  prepareToReadContext(workInProgress, renderLanes);

  constructClassInstance(workInProgress, Component, nextProps);
  mountClassInstance(workInProgress, Component, nextProps, renderLanes);

  return finishClassComponent(
    null,
    workInProgress,
    Component,
    true,
    hasContext,
    renderLanes,
  );
}

function mountIndeterminateComponent(
  _current,
  workInProgress,
  Component,
  renderLanes,
) {
  if (_current !== null) {
    // An indeterminate component only mounts if it suspended inside a non-
    // concurrent tree, in an inconsistent state. We want to treat it like
    // a new mount, even though an empty version of it already committed.
    // Disconnect the alternate pointers.
    _current.alternate = null;
    workInProgress.alternate = null;
    // Since this is conceptually a new fiber, schedule a Placement effect
    workInProgress.flags |= Placement;
  }

  const props = workInProgress.pendingProps;
  let context;
  if (!disableLegacyContext) {
    const unmaskedContext = getUnmaskedContext(
      workInProgress,
      Component,
      false,
    );
    context = getMaskedContext(workInProgress, unmaskedContext);
  }

  prepareToReadContext(workInProgress, renderLanes);
  let value;

  if (enableSchedulingProfiler) {
    markComponentRenderStarted(workInProgress);
  }
  if (__DEV__) {
    if (
      Component.prototype &&
      typeof Component.prototype.render === 'function'
    ) {
      const componentName = getComponentNameFromType(Component) || 'Unknown';

      if (!didWarnAboutBadClass[componentName]) {
        console.error(
          "The <%s /> component appears to have a render method, but doesn't extend React.Component. " +
            'This is likely to cause errors. Change %s to extend React.Component instead.',
          componentName,
          componentName,
        );
        didWarnAboutBadClass[componentName] = true;
      }
    }

    if (workInProgress.mode & StrictLegacyMode) {
      ReactStrictModeWarnings.recordLegacyContextWarning(workInProgress, null);
    }

    setIsRendering(true);
    ReactCurrentOwner.current = workInProgress;
    value = renderWithHooks(
      null,
      workInProgress,
      Component,
      props,
      context,
      renderLanes,
    );
    setIsRendering(false);
  } else {
    value = renderWithHooks(
      null,
      workInProgress,
      Component,
      props,
      context,
      renderLanes,
    );
  }
  if (enableSchedulingProfiler) {
    markComponentRenderStopped();
  }

  // React DevTools reads this flag.
  workInProgress.flags |= PerformedWork;

  if (__DEV__) {
    // Support for module components is deprecated and is removed behind a flag.
    // Whether or not it would crash later, we want to show a good message in DEV first.
    if (
      typeof value === 'object' &&
      value !== null &&
      typeof value.render === 'function' &&
      value.$$typeof === undefined
    ) {
      const componentName = getComponentNameFromType(Component) || 'Unknown';
      if (!didWarnAboutModulePatternComponent[componentName]) {
        console.error(
          'The <%s /> component appears to be a function component that returns a class instance. ' +
            'Change %s to a class that extends React.Component instead. ' +
            "If you can't use a class try assigning the prototype on the function as a workaround. " +
            "`%s.prototype = React.Component.prototype`. Don't use an arrow function since it " +
            'cannot be called with `new` by React.',
          componentName,
          componentName,
          componentName,
        );
        didWarnAboutModulePatternComponent[componentName] = true;
      }
    }
  }

  if (
    // Run these checks in production only if the flag is off.
    // Eventually we'll delete this branch altogether.
    !disableModulePatternComponents &&
    typeof value === 'object' &&
    value !== null &&
    typeof value.render === 'function' &&
    value.$$typeof === undefined
  ) {
    if (__DEV__) {
      const componentName = getComponentNameFromType(Component) || 'Unknown';
      if (!didWarnAboutModulePatternComponent[componentName]) {
        console.error(
          'The <%s /> component appears to be a function component that returns a class instance. ' +
            'Change %s to a class that extends React.Component instead. ' +
            "If you can't use a class try assigning the prototype on the function as a workaround. " +
            "`%s.prototype = React.Component.prototype`. Don't use an arrow function since it " +
            'cannot be called with `new` by React.',
          componentName,
          componentName,
          componentName,
        );
        didWarnAboutModulePatternComponent[componentName] = true;
      }
    }

    // Proceed under the assumption that this is a class instance
    workInProgress.tag = ClassComponent;

    // Throw out any hooks that were used.
    workInProgress.memoizedState = null;
    workInProgress.updateQueue = null;

    // Push context providers early to prevent context stack mismatches.
    // During mounting we don't know the child context yet as the instance doesn't exist.
    // We will invalidate the child context in finishClassComponent() right after rendering.
    let hasContext = false;
    if (isLegacyContextProvider(Component)) {
      hasContext = true;
      pushLegacyContextProvider(workInProgress);
    } else {
      hasContext = false;
    }

    workInProgress.memoizedState =
      value.state !== null && value.state !== undefined ? value.state : null;

    initializeUpdateQueue(workInProgress);

    adoptClassInstance(workInProgress, value);
    mountClassInstance(workInProgress, Component, props, renderLanes);
    return finishClassComponent(
      null,
      workInProgress,
      Component,
      true,
      hasContext,
      renderLanes,
    );
  } else {
    // Proceed under the assumption that this is a function component
    workInProgress.tag = FunctionComponent;
    if (__DEV__) {
      if (disableLegacyContext && Component.contextTypes) {
        console.error(
          '%s uses the legacy contextTypes API which is no longer supported. ' +
            'Use React.createContext() with React.useContext() instead.',
          getComponentNameFromType(Component) || 'Unknown',
        );
      }

      if (
        debugRenderPhaseSideEffectsForStrictMode &&
        workInProgress.mode & StrictLegacyMode
      ) {
        disableLogs();
        try {
          value = renderWithHooks(
            null,
            workInProgress,
            Component,
            props,
            context,
            renderLanes,
          );
        } finally {
          reenableLogs();
        }
      }
    }
    reconcileChildren(null, workInProgress, value, renderLanes);
    if (__DEV__) {
      validateFunctionComponentInDev(workInProgress, Component);
    }
    return workInProgress.child;
  }
}

function validateFunctionComponentInDev(workInProgress: Fiber, Component: any) {
  if (__DEV__) {
    if (Component) {
      if (Component.childContextTypes) {
        console.error(
          '%s(...): childContextTypes cannot be defined on a function component.',
          Component.displayName || Component.name || 'Component',
        );
      }
    }
    if (workInProgress.ref !== null) {
      let info = '';
      const ownerName = getCurrentFiberOwnerNameInDevOrNull();
      if (ownerName) {
        info += '\n\nCheck the render method of `' + ownerName + '`.';
      }

      let warningKey = ownerName || '';
      const debugSource = workInProgress._debugSource;
      if (debugSource) {
        warningKey = debugSource.fileName + ':' + debugSource.lineNumber;
      }
      if (!didWarnAboutFunctionRefs[warningKey]) {
        didWarnAboutFunctionRefs[warningKey] = true;
        console.error(
          'Function components cannot be given refs. ' +
            'Attempts to access this ref will fail. ' +
            'Did you mean to use React.forwardRef()?%s',
          info,
        );
      }
    }

    if (
      warnAboutDefaultPropsOnFunctionComponents &&
      Component.defaultProps !== undefined
    ) {
      const componentName = getComponentNameFromType(Component) || 'Unknown';

      if (!didWarnAboutDefaultPropsOnFunctionComponent[componentName]) {
        console.error(
          '%s: Support for defaultProps will be removed from function components ' +
            'in a future major release. Use JavaScript default parameters instead.',
          componentName,
        );
        didWarnAboutDefaultPropsOnFunctionComponent[componentName] = true;
      }
    }

    if (typeof Component.getDerivedStateFromProps === 'function') {
      const componentName = getComponentNameFromType(Component) || 'Unknown';

      if (!didWarnAboutGetDerivedStateOnFunctionComponent[componentName]) {
        console.error(
          '%s: Function components do not support getDerivedStateFromProps.',
          componentName,
        );
        didWarnAboutGetDerivedStateOnFunctionComponent[componentName] = true;
      }
    }

    if (
      typeof Component.contextType === 'object' &&
      Component.contextType !== null
    ) {
      const componentName = getComponentNameFromType(Component) || 'Unknown';

      if (!didWarnAboutContextTypeOnFunctionComponent[componentName]) {
        console.error(
          '%s: Function components do not support contextType.',
          componentName,
        );
        didWarnAboutContextTypeOnFunctionComponent[componentName] = true;
      }
    }
  }
}

const SUSPENDED_MARKER: SuspenseState = {
  dehydrated: null,
  retryLane: NoLane,
};

function mountSuspenseOffscreenState(renderLanes: Lanes): OffscreenState {
  return {
    baseLanes: renderLanes,
    cachePool: getSuspendedCachePool(),
  };
}

function updateSuspenseOffscreenState(
  prevOffscreenState: OffscreenState,
  renderLanes: Lanes,
): OffscreenState {
  let cachePool: SpawnedCachePool | null = null;
  if (enableCache) {
    const prevCachePool: SpawnedCachePool | null = prevOffscreenState.cachePool;
    if (prevCachePool !== null) {
      const parentCache = isPrimaryRenderer
        ? CacheContext._currentValue
        : CacheContext._currentValue2;
      if (prevCachePool.parent !== parentCache) {
        // Detected a refresh in the parent. This overrides any previously
        // suspended cache.
        cachePool = {
          parent: parentCache,
          pool: parentCache,
        };
      } else {
        // We can reuse the cache from last time. The only thing that would have
        // overridden it is a parent refresh, which we checked for above.
        cachePool = prevCachePool;
      }
    } else {
      // If there's no previous cache pool, grab the current one.
      cachePool = getSuspendedCachePool();
    }
  }
  return {
    baseLanes: mergeLanes(prevOffscreenState.baseLanes, renderLanes),
    cachePool,
  };
}

// TODO: Probably should inline this back
function shouldRemainOnFallback(
  suspenseContext: SuspenseContext,
  current: null | Fiber,
  workInProgress: Fiber,
  renderLanes: Lanes,
) {
  // If we're already showing a fallback, there are cases where we need to
  // remain on that fallback regardless of whether the content has resolved.
  // For example, SuspenseList coordinates when nested content appears.
  if (current !== null) {
    const suspenseState: SuspenseState = current.memoizedState;
    if (suspenseState === null) {
      // Currently showing content. Don't hide it, even if ForceSuspenseFallack
      // is true. More precise name might be "ForceRemainSuspenseFallback".
      // Note: This is a factoring smell. Can't remain on a fallback if there's
      // no fallback to remain on.
      return false;
    }
  }

  // Not currently showing content. Consult the Suspense context.
  return hasSuspenseContext(
    suspenseContext,
    (ForceSuspenseFallback: SuspenseContext),
  );
}

function getRemainingWorkInPrimaryTree(current: Fiber, renderLanes) {
  // TODO: Should not remove render lanes that were pinged during this render
  return removeLanes(current.childLanes, renderLanes);
}

function updateSuspenseComponent(current, workInProgress, renderLanes) {
  const nextProps = workInProgress.pendingProps;

  // This is used by DevTools to force a boundary to suspend.
  if (__DEV__) {
    if (shouldSuspend(workInProgress)) {
      workInProgress.flags |= DidCapture;
    }
  }

  let suspenseContext: SuspenseContext = suspenseStackCursor.current;

  let showFallback = false;
  const didSuspend = (workInProgress.flags & DidCapture) !== NoFlags;

  if (
    didSuspend ||
    shouldRemainOnFallback(
      suspenseContext,
      current,
      workInProgress,
      renderLanes,
    )
  ) {
    // Something in this boundary's subtree already suspended. Switch to
    // rendering the fallback children.
    showFallback = true;
    workInProgress.flags &= ~DidCapture;
  } else {
    // Attempting the main content
    if (
      current === null ||
      (current.memoizedState: null | SuspenseState) !== null
    ) {
      // This is a new mount or this boundary is already showing a fallback state.
      // Mark this subtree context as having at least one invisible parent that could
      // handle the fallback state.
      // Avoided boundaries are not considered since they cannot handle preferred fallback states.
      if (nextProps.unstable_avoidThisFallback !== true) {
        suspenseContext = addSubtreeSuspenseContext(
          suspenseContext,
          InvisibleParentSuspenseContext,
        );
      }
    }
  }

  suspenseContext = setDefaultShallowSuspenseContext(suspenseContext);

  pushSuspenseContext(workInProgress, suspenseContext);

  // OK, the next part is confusing. We're about to reconcile the Suspense
  // boundary's children. This involves some custom reconcilation logic. Two
  // main reasons this is so complicated.
  //
  // First, Legacy Mode has different semantics for backwards compatibility. The
  // primary tree will commit in an inconsistent state, so when we do the
  // second pass to render the fallback, we do some exceedingly, uh, clever
  // hacks to make that not totally break. Like transferring effects and
  // deletions from hidden tree. In Concurrent Mode, it's much simpler,
  // because we bailout on the primary tree completely and leave it in its old
  // state, no effects. Same as what we do for Offscreen (except that
  // Offscreen doesn't have the first render pass).
  //
  // Second is hydration. During hydration, the Suspense fiber has a slightly
  // different layout, where the child points to a dehydrated fragment, which
  // contains the DOM rendered by the server.
  //
  // Third, even if you set all that aside, Suspense is like error boundaries in
  // that we first we try to render one tree, and if that fails, we render again
  // and switch to a different tree. Like a try/catch block. So we have to track
  // which branch we're currently rendering. Ideally we would model this using
  // a stack.
  if (current === null) {
    // Initial mount
    // If we're currently hydrating, try to hydrate this boundary.
    tryToClaimNextHydratableInstance(workInProgress);
    // This could've been a dehydrated suspense component.
    if (enableSuspenseServerRenderer) {
      const suspenseState: null | SuspenseState = workInProgress.memoizedState;
      if (suspenseState !== null) {
        const dehydrated = suspenseState.dehydrated;
        if (dehydrated !== null) {
          return mountDehydratedSuspenseComponent(
            workInProgress,
            dehydrated,
            renderLanes,
          );
        }
      }
    }

    const nextPrimaryChildren = nextProps.children;
    const nextFallbackChildren = nextProps.fallback;
    if (showFallback) {
      const fallbackFragment = mountSuspenseFallbackChildren(
        workInProgress,
        nextPrimaryChildren,
        nextFallbackChildren,
        renderLanes,
      );
      const primaryChildFragment: Fiber = (workInProgress.child: any);
      primaryChildFragment.memoizedState = mountSuspenseOffscreenState(
        renderLanes,
      );
      workInProgress.memoizedState = SUSPENDED_MARKER;
      return fallbackFragment;
    } else if (typeof nextProps.unstable_expectedLoadTime === 'number') {
      // This is a CPU-bound tree. Skip this tree and show a placeholder to
      // unblock the surrounding content. Then immediately retry after the
      // initial commit.
      const fallbackFragment = mountSuspenseFallbackChildren(
        workInProgress,
        nextPrimaryChildren,
        nextFallbackChildren,
        renderLanes,
      );
      const primaryChildFragment: Fiber = (workInProgress.child: any);
      primaryChildFragment.memoizedState = mountSuspenseOffscreenState(
        renderLanes,
      );
      workInProgress.memoizedState = SUSPENDED_MARKER;

      // Since nothing actually suspended, there will nothing to ping this to
      // get it started back up to attempt the next item. While in terms of
      // priority this work has the same priority as this current render, it's
      // not part of the same transition once the transition has committed. If
      // it's sync, we still want to yield so that it can be painted.
      // Conceptually, this is really the same as pinging. We can use any
      // RetryLane even if it's the one currently rendering since we're leaving
      // it behind on this node.
      workInProgress.lanes = SomeRetryLane;
      return fallbackFragment;
    } else {
      return mountSuspensePrimaryChildren(
        workInProgress,
        nextPrimaryChildren,
        renderLanes,
      );
    }
  } else {
    // This is an update.

    // If the current fiber has a SuspenseState, that means it's already showing
    // a fallback.
    const prevState: null | SuspenseState = current.memoizedState;
    if (prevState !== null) {
      // The current tree is already showing a fallback

      // Special path for hydration
      if (enableSuspenseServerRenderer) {
        const dehydrated = prevState.dehydrated;
        if (dehydrated !== null) {
          if (!didSuspend) {
            return updateDehydratedSuspenseComponent(
              current,
              workInProgress,
              dehydrated,
              prevState,
              renderLanes,
            );
          } else if (
            (workInProgress.memoizedState: null | SuspenseState) !== null
          ) {
            // Something suspended and we should still be in dehydrated mode.
            // Leave the existing child in place.
            workInProgress.child = current.child;
            // The dehydrated completion pass expects this flag to be there
            // but the normal suspense pass doesn't.
            workInProgress.flags |= DidCapture;
            return null;
          } else {
            // Suspended but we should no longer be in dehydrated mode.
            // Therefore we now have to render the fallback.
            const nextPrimaryChildren = nextProps.children;
            const nextFallbackChildren = nextProps.fallback;
            const fallbackChildFragment = mountSuspenseFallbackAfterRetryWithoutHydrating(
              current,
              workInProgress,
              nextPrimaryChildren,
              nextFallbackChildren,
              renderLanes,
            );
            const primaryChildFragment: Fiber = (workInProgress.child: any);
            primaryChildFragment.memoizedState = mountSuspenseOffscreenState(
              renderLanes,
            );
            workInProgress.memoizedState = SUSPENDED_MARKER;
            return fallbackChildFragment;
          }
        }
      }

      if (showFallback) {
        const nextFallbackChildren = nextProps.fallback;
        const nextPrimaryChildren = nextProps.children;
        const fallbackChildFragment = updateSuspenseFallbackChildren(
          current,
          workInProgress,
          nextPrimaryChildren,
          nextFallbackChildren,
          renderLanes,
        );
        const primaryChildFragment: Fiber = (workInProgress.child: any);
        const prevOffscreenState: OffscreenState | null = (current.child: any)
          .memoizedState;
        primaryChildFragment.memoizedState =
          prevOffscreenState === null
            ? mountSuspenseOffscreenState(renderLanes)
            : updateSuspenseOffscreenState(prevOffscreenState, renderLanes);
        primaryChildFragment.childLanes = getRemainingWorkInPrimaryTree(
          current,
          renderLanes,
        );
        workInProgress.memoizedState = SUSPENDED_MARKER;
        return fallbackChildFragment;
      } else {
        const nextPrimaryChildren = nextProps.children;
        const primaryChildFragment = updateSuspensePrimaryChildren(
          current,
          workInProgress,
          nextPrimaryChildren,
          renderLanes,
        );
        workInProgress.memoizedState = null;
        return primaryChildFragment;
      }
    } else {
      // The current tree is not already showing a fallback.
      if (showFallback) {
        // Timed out.
        const nextFallbackChildren = nextProps.fallback;
        const nextPrimaryChildren = nextProps.children;
        const fallbackChildFragment = updateSuspenseFallbackChildren(
          current,
          workInProgress,
          nextPrimaryChildren,
          nextFallbackChildren,
          renderLanes,
        );
        const primaryChildFragment: Fiber = (workInProgress.child: any);
        const prevOffscreenState: OffscreenState | null = (current.child: any)
          .memoizedState;
        primaryChildFragment.memoizedState =
          prevOffscreenState === null
            ? mountSuspenseOffscreenState(renderLanes)
            : updateSuspenseOffscreenState(prevOffscreenState, renderLanes);
        primaryChildFragment.childLanes = getRemainingWorkInPrimaryTree(
          current,
          renderLanes,
        );
        // Skip the primary children, and continue working on the
        // fallback children.
        workInProgress.memoizedState = SUSPENDED_MARKER;
        return fallbackChildFragment;
      } else {
        // Still haven't timed out. Continue rendering the children, like we
        // normally do.
        const nextPrimaryChildren = nextProps.children;
        const primaryChildFragment = updateSuspensePrimaryChildren(
          current,
          workInProgress,
          nextPrimaryChildren,
          renderLanes,
        );
        workInProgress.memoizedState = null;
        return primaryChildFragment;
      }
    }
  }
}

function mountSuspensePrimaryChildren(
  workInProgress,
  primaryChildren,
  renderLanes,
) {
  const mode = workInProgress.mode;
  const primaryChildProps: OffscreenProps = {
    mode: 'visible',
    children: primaryChildren,
  };
  const primaryChildFragment = mountWorkInProgressOffscreenFiber(
    primaryChildProps,
    mode,
    renderLanes,
  );
  primaryChildFragment.return = workInProgress;
  workInProgress.child = primaryChildFragment;
  return primaryChildFragment;
}

function mountSuspenseFallbackChildren(
  workInProgress,
  primaryChildren,
  fallbackChildren,
  renderLanes,
) {
  const mode = workInProgress.mode;
  const progressedPrimaryFragment: Fiber | null = workInProgress.child;

  const primaryChildProps: OffscreenProps = {
    mode: 'hidden',
    children: primaryChildren,
  };

  let primaryChildFragment;
  let fallbackChildFragment;
  if (
    (mode & ConcurrentMode) === NoMode &&
    progressedPrimaryFragment !== null
  ) {
    // In legacy mode, we commit the primary tree as if it successfully
    // completed, even though it's in an inconsistent state.
    primaryChildFragment = progressedPrimaryFragment;
    primaryChildFragment.childLanes = NoLanes;
    primaryChildFragment.pendingProps = primaryChildProps;

    if (enableProfilerTimer && workInProgress.mode & ProfileMode) {
      // Reset the durations from the first pass so they aren't included in the
      // final amounts. This seems counterintuitive, since we're intentionally
      // not measuring part of the render phase, but this makes it match what we
      // do in Concurrent Mode.
      primaryChildFragment.actualDuration = 0;
      primaryChildFragment.actualStartTime = -1;
      primaryChildFragment.selfBaseDuration = 0;
      primaryChildFragment.treeBaseDuration = 0;
    }

    fallbackChildFragment = createFiberFromFragment(
      fallbackChildren,
      mode,
      renderLanes,
      null,
    );
  } else {
    primaryChildFragment = mountWorkInProgressOffscreenFiber(
      primaryChildProps,
      mode,
      NoLanes,
    );
    fallbackChildFragment = createFiberFromFragment(
      fallbackChildren,
      mode,
      renderLanes,
      null,
    );
  }

  primaryChildFragment.return = workInProgress;
  fallbackChildFragment.return = workInProgress;
  primaryChildFragment.sibling = fallbackChildFragment;
  workInProgress.child = primaryChildFragment;
  return fallbackChildFragment;
}

function mountWorkInProgressOffscreenFiber(
  offscreenProps: OffscreenProps,
  mode: TypeOfMode,
  renderLanes: Lanes,
) {
  // The props argument to `createFiberFromOffscreen` is `any` typed, so we use
  // this wrapper function to constrain it.
  return createFiberFromOffscreen(offscreenProps, mode, NoLanes, null);
}

function updateWorkInProgressOffscreenFiber(
  current: Fiber,
  offscreenProps: OffscreenProps,
) {
  // The props argument to `createWorkInProgress` is `any` typed, so we use this
  // wrapper function to constrain it.
  return createWorkInProgress(current, offscreenProps);
}

function updateSuspensePrimaryChildren(
  current,
  workInProgress,
  primaryChildren,
  renderLanes,
) {
  const currentPrimaryChildFragment: Fiber = (current.child: any);
  const currentFallbackChildFragment: Fiber | null =
    currentPrimaryChildFragment.sibling;

  const primaryChildFragment = updateWorkInProgressOffscreenFiber(
    currentPrimaryChildFragment,
    {
      mode: 'visible',
      children: primaryChildren,
    },
  );
  if ((workInProgress.mode & ConcurrentMode) === NoMode) {
    primaryChildFragment.lanes = renderLanes;
  }
  primaryChildFragment.return = workInProgress;
  primaryChildFragment.sibling = null;
  if (currentFallbackChildFragment !== null) {
    // Delete the fallback child fragment
    const deletions = workInProgress.deletions;
    if (deletions === null) {
      workInProgress.deletions = [currentFallbackChildFragment];
      workInProgress.flags |= ChildDeletion;
    } else {
      deletions.push(currentFallbackChildFragment);
    }
  }

  workInProgress.child = primaryChildFragment;
  return primaryChildFragment;
}

function updateSuspenseFallbackChildren(
  current,
  workInProgress,
  primaryChildren,
  fallbackChildren,
  renderLanes,
) {
  const mode = workInProgress.mode;
  const currentPrimaryChildFragment: Fiber = (current.child: any);
  const currentFallbackChildFragment: Fiber | null =
    currentPrimaryChildFragment.sibling;

  const primaryChildProps: OffscreenProps = {
    mode: 'hidden',
    children: primaryChildren,
  };

  let primaryChildFragment;
  if (
    // In legacy mode, we commit the primary tree as if it successfully
    // completed, even though it's in an inconsistent state.
    (mode & ConcurrentMode) === NoMode &&
    // Make sure we're on the second pass, i.e. the primary child fragment was
    // already cloned. In legacy mode, the only case where this isn't true is
    // when DevTools forces us to display a fallback; we skip the first render
    // pass entirely and go straight to rendering the fallback. (In Concurrent
    // Mode, SuspenseList can also trigger this scenario, but this is a legacy-
    // only codepath.)
    workInProgress.child !== currentPrimaryChildFragment
  ) {
    const progressedPrimaryFragment: Fiber = (workInProgress.child: any);
    primaryChildFragment = progressedPrimaryFragment;
    primaryChildFragment.childLanes = NoLanes;
    primaryChildFragment.pendingProps = primaryChildProps;

    if (enableProfilerTimer && workInProgress.mode & ProfileMode) {
      // Reset the durations from the first pass so they aren't included in the
      // final amounts. This seems counterintuitive, since we're intentionally
      // not measuring part of the render phase, but this makes it match what we
      // do in Concurrent Mode.
      primaryChildFragment.actualDuration = 0;
      primaryChildFragment.actualStartTime = -1;
      primaryChildFragment.selfBaseDuration =
        currentPrimaryChildFragment.selfBaseDuration;
      primaryChildFragment.treeBaseDuration =
        currentPrimaryChildFragment.treeBaseDuration;
    }

    if (enablePersistentOffscreenHostContainer && supportsPersistence) {
      // In persistent mode, the offscreen children are wrapped in a host node.
      // We need to complete it now, because we're going to skip over its normal
      // complete phase and go straight to rendering the fallback.
      const currentOffscreenContainer = currentPrimaryChildFragment.child;
      const offscreenContainer: Fiber = (primaryChildFragment.child: any);
      const containerProps = getOffscreenContainerProps(
        'hidden',
        primaryChildren,
      );
      offscreenContainer.pendingProps = containerProps;
      offscreenContainer.memoizedProps = containerProps;
      completeSuspendedOffscreenHostContainer(
        currentOffscreenContainer,
        offscreenContainer,
      );
    }

    // The fallback fiber was added as a deletion during the first pass.
    // However, since we're going to remain on the fallback, we no longer want
    // to delete it.
    workInProgress.deletions = null;
  } else {
    primaryChildFragment = updateWorkInProgressOffscreenFiber(
      currentPrimaryChildFragment,
      primaryChildProps,
    );

    if (enablePersistentOffscreenHostContainer && supportsPersistence) {
      // In persistent mode, the offscreen children are wrapped in a host node.
      // We need to complete it now, because we're going to skip over its normal
      // complete phase and go straight to rendering the fallback.
      const currentOffscreenContainer = currentPrimaryChildFragment.child;
      if (currentOffscreenContainer !== null) {
        const isHidden = true;
        const offscreenContainer = reconcileOffscreenHostContainer(
          currentPrimaryChildFragment,
          primaryChildFragment,
          isHidden,
          primaryChildren,
          renderLanes,
        );
        offscreenContainer.memoizedProps = offscreenContainer.pendingProps;
        completeSuspendedOffscreenHostContainer(
          currentOffscreenContainer,
          offscreenContainer,
        );
      }
    }

    // Since we're reusing a current tree, we need to reuse the flags, too.
    // (We don't do this in legacy mode, because in legacy mode we don't re-use
    // the current tree; see previous branch.)
    primaryChildFragment.subtreeFlags =
      currentPrimaryChildFragment.subtreeFlags & StaticMask;
  }
  let fallbackChildFragment;
  if (currentFallbackChildFragment !== null) {
    fallbackChildFragment = createWorkInProgress(
      currentFallbackChildFragment,
      fallbackChildren,
    );
  } else {
    fallbackChildFragment = createFiberFromFragment(
      fallbackChildren,
      mode,
      renderLanes,
      null,
    );
    // Needs a placement effect because the parent (the Suspense boundary) already
    // mounted but this is a new fiber.
    fallbackChildFragment.flags |= Placement;
  }

  fallbackChildFragment.return = workInProgress;
  primaryChildFragment.return = workInProgress;
  primaryChildFragment.sibling = fallbackChildFragment;
  workInProgress.child = primaryChildFragment;

  return fallbackChildFragment;
}

function retrySuspenseComponentWithoutHydrating(
  current: Fiber,
  workInProgress: Fiber,
  renderLanes: Lanes,
) {
  // This will add the old fiber to the deletion list
  reconcileChildFibers(workInProgress, current.child, null, renderLanes);

  // We're now not suspended nor dehydrated.
  const nextProps = workInProgress.pendingProps;
  const primaryChildren = nextProps.children;
  const primaryChildFragment = mountSuspensePrimaryChildren(
    workInProgress,
    primaryChildren,
    renderLanes,
  );
  // Needs a placement effect because the parent (the Suspense boundary) already
  // mounted but this is a new fiber.
  primaryChildFragment.flags |= Placement;
  workInProgress.memoizedState = null;

  return primaryChildFragment;
}

function mountSuspenseFallbackAfterRetryWithoutHydrating(
  current,
  workInProgress,
  primaryChildren,
  fallbackChildren,
  renderLanes,
) {
  const fiberMode = workInProgress.mode;
  const primaryChildProps: OffscreenProps = {
    mode: 'visible',
    children: primaryChildren,
  };
  const primaryChildFragment = mountWorkInProgressOffscreenFiber(
    primaryChildProps,
    fiberMode,
    NoLanes,
  );
  const fallbackChildFragment = createFiberFromFragment(
    fallbackChildren,
    fiberMode,
    renderLanes,
    null,
  );
  // Needs a placement effect because the parent (the Suspense
  // boundary) already mounted but this is a new fiber.
  fallbackChildFragment.flags |= Placement;

  primaryChildFragment.return = workInProgress;
  fallbackChildFragment.return = workInProgress;
  primaryChildFragment.sibling = fallbackChildFragment;
  workInProgress.child = primaryChildFragment;

  if ((workInProgress.mode & ConcurrentMode) !== NoMode) {
    // We will have dropped the effect list which contains the
    // deletion. We need to reconcile to delete the current child.
    reconcileChildFibers(workInProgress, current.child, null, renderLanes);
  }

  return fallbackChildFragment;
}

function mountDehydratedSuspenseComponent(
  workInProgress: Fiber,
  suspenseInstance: SuspenseInstance,
  renderLanes: Lanes,
): null | Fiber {
  // During the first pass, we'll bail out and not drill into the children.
  // Instead, we'll leave the content in place and try to hydrate it later.
  if ((workInProgress.mode & ConcurrentMode) === NoMode) {
    if (__DEV__) {
      console.error(
        'Cannot hydrate Suspense in legacy mode. Switch from ' +
          'ReactDOM.hydrate(element, container) to ' +
          'ReactDOM.createRoot(container, { hydrate: true })' +
          '.render(element) or remove the Suspense components from ' +
          'the server rendered components.',
      );
    }
    workInProgress.lanes = laneToLanes(SyncLane);
  } else if (isSuspenseInstanceFallback(suspenseInstance)) {
    // This is a client-only boundary. Since we won't get any content from the server
    // for this, we need to schedule that at a higher priority based on when it would
    // have timed out. In theory we could render it in this pass but it would have the
    // wrong priority associated with it and will prevent hydration of parent path.
    // Instead, we'll leave work left on it to render it in a separate commit.

    // TODO This time should be the time at which the server rendered response that is
    // a parent to this boundary was displayed. However, since we currently don't have
    // a protocol to transfer that time, we'll just estimate it by using the current
    // time. This will mean that Suspense timeouts are slightly shifted to later than
    // they should be.
    // Schedule a normal pri update to render this content.
    workInProgress.lanes = laneToLanes(DefaultHydrationLane);
  } else {
    // We'll continue hydrating the rest at offscreen priority since we'll already
    // be showing the right content coming from the server, it is no rush.
    workInProgress.lanes = laneToLanes(OffscreenLane);
  }
  return null;
}

function updateDehydratedSuspenseComponent(
  current: Fiber,
  workInProgress: Fiber,
  suspenseInstance: SuspenseInstance,
  suspenseState: SuspenseState,
  renderLanes: Lanes,
): null | Fiber {
  // We should never be hydrating at this point because it is the first pass,
  // but after we've already committed once.
  warnIfHydrating();

  if ((getExecutionContext() & RetryAfterError) !== NoContext) {
    return retrySuspenseComponentWithoutHydrating(
      current,
      workInProgress,
      renderLanes,
    );
  }

  if ((workInProgress.mode & ConcurrentMode) === NoMode) {
    return retrySuspenseComponentWithoutHydrating(
      current,
      workInProgress,
      renderLanes,
    );
  }

  if (isSuspenseInstanceFallback(suspenseInstance)) {
    // This boundary is in a permanent fallback state. In this case, we'll never
    // get an update and we'll never be able to hydrate the final content. Let's just try the
    // client side render instead.
    return retrySuspenseComponentWithoutHydrating(
      current,
      workInProgress,
      renderLanes,
    );
  }

  if (
    enableLazyContextPropagation &&
    // TODO: Factoring is a little weird, since we check this right below, too.
    // But don't want to re-arrange the if-else chain until/unless this
    // feature lands.
    !didReceiveUpdate
  ) {
    // We need to check if any children have context before we decide to bail
    // out, so propagate the changes now.
    lazilyPropagateParentContextChanges(current, workInProgress, renderLanes);
  }

  // We use lanes to indicate that a child might depend on context, so if
  // any context has changed, we need to treat is as if the input might have changed.
  const hasContextChanged = includesSomeLane(renderLanes, current.childLanes);
  if (didReceiveUpdate || hasContextChanged) {
    // This boundary has changed since the first render. This means that we are now unable to
    // hydrate it. We might still be able to hydrate it using a higher priority lane.
    const root = getWorkInProgressRoot();
    if (root !== null) {
      const attemptHydrationAtLane = getBumpedLaneForHydration(
        root,
        renderLanes,
      );
      if (
        attemptHydrationAtLane !== NoLane &&
        attemptHydrationAtLane !== suspenseState.retryLane
      ) {
        // Intentionally mutating since this render will get interrupted. This
        // is one of the very rare times where we mutate the current tree
        // during the render phase.
        suspenseState.retryLane = attemptHydrationAtLane;
        // TODO: Ideally this would inherit the event time of the current render
        const eventTime = NoTimestamp;
        scheduleUpdateOnFiber(current, attemptHydrationAtLane, eventTime);
      } else {
        // We have already tried to ping at a higher priority than we're rendering with
        // so if we got here, we must have failed to hydrate at those levels. We must
        // now give up. Instead, we're going to delete the whole subtree and instead inject
        // a new real Suspense boundary to take its place, which may render content
        // or fallback. This might suspend for a while and if it does we might still have
        // an opportunity to hydrate before this pass commits.
      }
    }

    // If we have scheduled higher pri work above, this will probably just abort the render
    // since we now have higher priority work, but in case it doesn't, we need to prepare to
    // render something, if we time out. Even if that requires us to delete everything and
    // skip hydration.
    // Delay having to do this as long as the suspense timeout allows us.
    renderDidSuspendDelayIfPossible();
    return retrySuspenseComponentWithoutHydrating(
      current,
      workInProgress,
      renderLanes,
    );
  } else if (isSuspenseInstancePending(suspenseInstance)) {
    // This component is still pending more data from the server, so we can't hydrate its
    // content. We treat it as if this component suspended itself. It might seem as if
    // we could just try to render it client-side instead. However, this will perform a
    // lot of unnecessary work and is unlikely to complete since it often will suspend
    // on missing data anyway. Additionally, the server might be able to render more
    // than we can on the client yet. In that case we'd end up with more fallback states
    // on the client than if we just leave it alone. If the server times out or errors
    // these should update this boundary to the permanent Fallback state instead.
    // Mark it as having captured (i.e. suspended).
    workInProgress.flags |= DidCapture;
    // Leave the child in place. I.e. the dehydrated fragment.
    workInProgress.child = current.child;
    // Register a callback to retry this boundary once the server has sent the result.
    const retry = retryDehydratedSuspenseBoundary.bind(null, current);
    registerSuspenseInstanceRetry(suspenseInstance, retry);
    return null;
  } else {
    // This is the first attempt.
    reenterHydrationStateFromDehydratedSuspenseInstance(
      workInProgress,
      suspenseInstance,
    );
    const nextProps = workInProgress.pendingProps;
    const primaryChildren = nextProps.children;
    const primaryChildFragment = mountSuspensePrimaryChildren(
      workInProgress,
      primaryChildren,
      renderLanes,
    );
    // Mark the children as hydrating. This is a fast path to know whether this
    // tree is part of a hydrating tree. This is used to determine if a child
    // node has fully mounted yet, and for scheduling event replaying.
    // Conceptually this is similar to Placement in that a new subtree is
    // inserted into the React tree here. It just happens to not need DOM
    // mutations because it already exists.
    primaryChildFragment.flags |= Hydrating;
    return primaryChildFragment;
  }
}

function scheduleWorkOnFiber(fiber: Fiber, renderLanes: Lanes) {
  fiber.lanes = mergeLanes(fiber.lanes, renderLanes);
  const alternate = fiber.alternate;
  if (alternate !== null) {
    alternate.lanes = mergeLanes(alternate.lanes, renderLanes);
  }
  scheduleWorkOnParentPath(fiber.return, renderLanes);
}

function propagateSuspenseContextChange(
  workInProgress: Fiber,
  firstChild: null | Fiber,
  renderLanes: Lanes,
): void {
  // Mark any Suspense boundaries with fallbacks as having work to do.
  // If they were previously forced into fallbacks, they may now be able
  // to unblock.
  let node = firstChild;
  while (node !== null) {
    if (node.tag === SuspenseComponent) {
      const state: SuspenseState | null = node.memoizedState;
      if (state !== null) {
        scheduleWorkOnFiber(node, renderLanes);
      }
    } else if (node.tag === SuspenseListComponent) {
      // If the tail is hidden there might not be an Suspense boundaries
      // to schedule work on. In this case we have to schedule it on the
      // list itself.
      // We don't have to traverse to the children of the list since
      // the list will propagate the change when it rerenders.
      scheduleWorkOnFiber(node, renderLanes);
    } else if (node.child !== null) {
      node.child.return = node;
      node = node.child;
      continue;
    }
    if (node === workInProgress) {
      return;
    }
    while (node.sibling === null) {
      if (node.return === null || node.return === workInProgress) {
        return;
      }
      node = node.return;
    }
    node.sibling.return = node.return;
    node = node.sibling;
  }
}

function findLastContentRow(firstChild: null | Fiber): null | Fiber {
  // This is going to find the last row among these children that is already
  // showing content on the screen, as opposed to being in fallback state or
  // new. If a row has multiple Suspense boundaries, any of them being in the
  // fallback state, counts as the whole row being in a fallback state.
  // Note that the "rows" will be workInProgress, but any nested children
  // will still be current since we haven't rendered them yet. The mounted
  // order may not be the same as the new order. We use the new order.
  let row = firstChild;
  let lastContentRow: null | Fiber = null;
  while (row !== null) {
    const currentRow = row.alternate;
    // New rows can't be content rows.
    if (currentRow !== null && findFirstSuspended(currentRow) === null) {
      lastContentRow = row;
    }
    row = row.sibling;
  }
  return lastContentRow;
}

type SuspenseListRevealOrder = 'forwards' | 'backwards' | 'together' | void;

function validateRevealOrder(revealOrder: SuspenseListRevealOrder) {
  if (__DEV__) {
    if (
      revealOrder !== undefined &&
      revealOrder !== 'forwards' &&
      revealOrder !== 'backwards' &&
      revealOrder !== 'together' &&
      !didWarnAboutRevealOrder[revealOrder]
    ) {
      didWarnAboutRevealOrder[revealOrder] = true;
      if (typeof revealOrder === 'string') {
        switch (revealOrder.toLowerCase()) {
          case 'together':
          case 'forwards':
          case 'backwards': {
            console.error(
              '"%s" is not a valid value for revealOrder on <SuspenseList />. ' +
                'Use lowercase "%s" instead.',
              revealOrder,
              revealOrder.toLowerCase(),
            );
            break;
          }
          case 'forward':
          case 'backward': {
            console.error(
              '"%s" is not a valid value for revealOrder on <SuspenseList />. ' +
                'React uses the -s suffix in the spelling. Use "%ss" instead.',
              revealOrder,
              revealOrder.toLowerCase(),
            );
            break;
          }
          default:
            console.error(
              '"%s" is not a supported revealOrder on <SuspenseList />. ' +
                'Did you mean "together", "forwards" or "backwards"?',
              revealOrder,
            );
            break;
        }
      } else {
        console.error(
          '%s is not a supported value for revealOrder on <SuspenseList />. ' +
            'Did you mean "together", "forwards" or "backwards"?',
          revealOrder,
        );
      }
    }
  }
}


function validateTailOptions(
  tailMode: SuspenseListTailMode,
  revealOrder: SuspenseListRevealOrder,
) {
  if (__DEV__) {
    if (tailMode !== undefined && !didWarnAboutTailOptions[tailMode]) {
      if (tailMode !== 'collapsed' && tailMode !== 'hidden') {
        didWarnAboutTailOptions[tailMode] = true;
        console.error(
          '"%s" is not a supported value for tail on <SuspenseList />. ' +
            'Did you mean "collapsed" or "hidden"?',
          tailMode,
        );
      } else if (revealOrder !== 'forwards' && revealOrder !== 'backwards') {
        didWarnAboutTailOptions[tailMode] = true;
        console.error(
          '<SuspenseList tail="%s" /> is only valid if revealOrder is ' +
            '"forwards" or "backwards". ' +
            'Did you mean to specify revealOrder="forwards"?',
          tailMode,
        );
      }
    }
  }
}


function validateSuspenseListNestedChild(childSlot: mixed, index: number) {
  if (__DEV__) {
    const isAnArray = isArray(childSlot);
    const isIterable =
      !isAnArray && typeof getIteratorFn(childSlot) === 'function';
    if (isAnArray || isIterable) {
      const type = isAnArray ? 'array' : 'iterable';
      console.error(
        'A nested %s was passed to row #%s in <SuspenseList />. Wrap it in ' +
          'an additional SuspenseList to configure its revealOrder: ' +
          '<SuspenseList revealOrder=...> ... ' +
          '<SuspenseList revealOrder=...>{%s}</SuspenseList> ... ' +
          '</SuspenseList>',
        type,
        index,
        type,
      );
      return false;
    }
  }
  return true;
}

function validateSuspenseListChildren(
  children: mixed,
  revealOrder: SuspenseListRevealOrder,
) {
  if (__DEV__) {
    if (
      (revealOrder === 'forwards' || revealOrder === 'backwards') &&
      children !== undefined &&
      children !== null &&
      children !== false
    ) {
      if (isArray(children)) {
        for (let i = 0; i < children.length; i++) {
          if (!validateSuspenseListNestedChild(children[i], i)) {
            return;
          }
        }
      } else {
        const iteratorFn = getIteratorFn(children);
        if (typeof iteratorFn === 'function') {
          const childrenIterator = iteratorFn.call(children);
          if (childrenIterator) {
            let step = childrenIterator.next();
            let i = 0;
            for (; !step.done; step = childrenIterator.next()) {
              if (!validateSuspenseListNestedChild(step.value, i)) {
                return;
              }
              i++;
            }
          }
        } else {
          console.error(
            'A single row was passed to a <SuspenseList revealOrder="%s" />. ' +
              'This is not useful since it needs multiple rows. ' +
              'Did you mean to pass multiple children or an array?',
            revealOrder,
          );
        }
      }
    }
  }
}

function initSuspenseListRenderState(
  workInProgress: Fiber,
  isBackwards: boolean,
  tail: null | Fiber,
  lastContentRow: null | Fiber,
  tailMode: SuspenseListTailMode,
): void {
  const renderState: null | SuspenseListRenderState =
    workInProgress.memoizedState;
  if (renderState === null) {
    workInProgress.memoizedState = ({
      isBackwards: isBackwards,
      rendering: null,
      renderingStartTime: 0,
      last: lastContentRow,
      tail: tail,
      tailMode: tailMode,
    }: SuspenseListRenderState);
  } else {
    // We can reuse the existing object from previous renders.
    renderState.isBackwards = isBackwards;
    renderState.rendering = null;
    renderState.renderingStartTime = 0;
    renderState.last = lastContentRow;
    renderState.tail = tail;
    renderState.tailMode = tailMode;
  }
}

// This can end up rendering this component multiple passes.
// The first pass splits the children fibers into two sets. A head and tail.
// We first render the head. If anything is in fallback state, we do another
// pass through beginWork to rerender all children (including the tail) with
// the force suspend context. If the first render didn't have anything in
// in fallback state. Then we render each row in the tail one-by-one.
// That happens in the completeWork phase without going back to beginWork.
function updateSuspenseListComponent(
  current: Fiber | null,
  workInProgress: Fiber,
  renderLanes: Lanes,
) {
  const nextProps = workInProgress.pendingProps;
  const revealOrder: SuspenseListRevealOrder = nextProps.revealOrder;
  const tailMode: SuspenseListTailMode = nextProps.tail;
  const newChildren = nextProps.children;

  validateRevealOrder(revealOrder);
  validateTailOptions(tailMode, revealOrder);
  validateSuspenseListChildren(newChildren, revealOrder);

  reconcileChildren(current, workInProgress, newChildren, renderLanes);

  let suspenseContext: SuspenseContext = suspenseStackCursor.current;

  const shouldForceFallback = hasSuspenseContext(
    suspenseContext,
    (ForceSuspenseFallback: SuspenseContext),
  );
  if (shouldForceFallback) {
    suspenseContext = setShallowSuspenseContext(
      suspenseContext,
      ForceSuspenseFallback,
    );
    workInProgress.flags |= DidCapture;
  } else {
    const didSuspendBefore =
      current !== null && (current.flags & DidCapture) !== NoFlags;
    if (didSuspendBefore) {
      // If we previously forced a fallback, we need to schedule work
      // on any nested boundaries to let them know to try to render
      // again. This is the same as context updating.
      propagateSuspenseContextChange(
        workInProgress,
        workInProgress.child,
        renderLanes,
      );
    }
    suspenseContext = setDefaultShallowSuspenseContext(suspenseContext);
  }
  pushSuspenseContext(workInProgress, suspenseContext);

  if ((workInProgress.mode & ConcurrentMode) === NoMode) {
    // In legacy mode, SuspenseList doesn't work so we just
    // use make it a noop by treating it as the default revealOrder.
    workInProgress.memoizedState = null;
  } else {
    switch (revealOrder) {
      case 'forwards': {
        const lastContentRow = findLastContentRow(workInProgress.child);
        let tail;
        if (lastContentRow === null) {
          // The whole list is part of the tail.
          // TODO: We could fast path by just rendering the tail now.
          tail = workInProgress.child;
          workInProgress.child = null;
        } else {
          // Disconnect the tail rows after the content row.
          // We're going to render them separately later.
          tail = lastContentRow.sibling;
          lastContentRow.sibling = null;
        }
        initSuspenseListRenderState(
          workInProgress,
          false, // isBackwards
          tail,
          lastContentRow,
          tailMode,
        );
        break;
      }
      case 'backwards': {
        // We're going to find the first row that has existing content.
        // At the same time we're going to reverse the list of everything
        // we pass in the meantime. That's going to be our tail in reverse
        // order.
        let tail = null;
        let row = workInProgress.child;
        workInProgress.child = null;
        while (row !== null) {
          const currentRow = row.alternate;
          // New rows can't be content rows.
          if (currentRow !== null && findFirstSuspended(currentRow) === null) {
            // This is the beginning of the main content.
            workInProgress.child = row;
            break;
          }
          const nextRow = row.sibling;
          row.sibling = tail;
          tail = row;
          row = nextRow;
        }
        // TODO: If workInProgress.child is null, we can continue on the tail immediately.
        initSuspenseListRenderState(
          workInProgress,
          true, // isBackwards
          tail,
          null, // last
          tailMode,
        );
        break;
      }
      case 'together': {
        initSuspenseListRenderState(
          workInProgress,
          false, // isBackwards
          null, // tail
          null, // last
          undefined,
        );
        break;
      }
      default: {
        // The default reveal order is the same as not having
        // a boundary.
        workInProgress.memoizedState = null;
      }
    }
  }
  return workInProgress.child;
}

function updatePortalComponent(
  current: Fiber | null,
  workInProgress: Fiber,
  renderLanes: Lanes,
) {
  pushHostContainer(workInProgress, workInProgress.stateNode.containerInfo);
  const nextChildren = workInProgress.pendingProps;
  if (current === null) {
    // Portals are special because we don't append the children during mount
    // but at commit. Therefore we need to track insertions which the normal
    // flow doesn't do during mount. This doesn't happen at the root because
    // the root always starts with a "current" with a null child.
    // TODO: Consider unifying this with how the root works.
    workInProgress.child = reconcileChildFibers(
      workInProgress,
      null,
      nextChildren,
      renderLanes,
    );
  } else {
    reconcileChildren(current, workInProgress, nextChildren, renderLanes);
  }
  return workInProgress.child;
}

let hasWarnedAboutUsingNoValuePropOnContextProvider = false;

function updateContextProvider(
  current: Fiber | null,
  workInProgress: Fiber,
  renderLanes: Lanes,
) {
  const providerType: ReactProviderType<any> = workInProgress.type;
  const context: ReactContext<any> = providerType._context;

  const newProps = workInProgress.pendingProps;
  const oldProps = workInProgress.memoizedProps;

  const newValue = newProps.value;

  if (__DEV__) {
    if (!('value' in newProps)) {
      if (!hasWarnedAboutUsingNoValuePropOnContextProvider) {
        hasWarnedAboutUsingNoValuePropOnContextProvider = true;
        console.error(
          'The `value` prop is required for the `<Context.Provider>`. Did you misspell it or forget to pass it?',
        );
      }
    }
    const providerPropTypes = workInProgress.type.propTypes;

    if (providerPropTypes) {
      checkPropTypes(providerPropTypes, newProps, 'prop', 'Context.Provider');
    }
  }

  pushProvider(workInProgress, context, newValue);

  if (enableLazyContextPropagation) {
    // In the lazy propagation implementation, we don't scan for matching
    // consumers until something bails out, because until something bails out
    // we're going to visit those nodes, anyway. The trade-off is that it shifts
    // responsibility to the consumer to track whether something has changed.
  } else {
    if (oldProps !== null) {
      const oldValue = oldProps.value;
      if (is(oldValue, newValue)) {
        // No change. Bailout early if children are the same.
        if (
          oldProps.children === newProps.children &&
          !hasLegacyContextChanged()
        ) {
          return bailoutOnAlreadyFinishedWork(
            current,
            workInProgress,
            renderLanes,
          );
        }
      } else {
        // The context value changed. Search for matching consumers and schedule
        // them to update.
        propagateContextChange(workInProgress, context, renderLanes);
      }
    }
  }

  const newChildren = newProps.children;
  reconcileChildren(current, workInProgress, newChildren, renderLanes);
  return workInProgress.child;
}

let hasWarnedAboutUsingContextAsConsumer = false;

function updateContextConsumer(
  current: Fiber | null,
  workInProgress: Fiber,
  renderLanes: Lanes,
) {
  let context: ReactContext<any> = workInProgress.type;
  // The logic below for Context differs depending on PROD or DEV mode. In
  // DEV mode, we create a separate object for Context.Consumer that acts
  // like a proxy to Context. This proxy object adds unnecessary code in PROD
  // so we use the old behaviour (Context.Consumer references Context) to
  // reduce size and overhead. The separate object references context via
  // a property called "_context", which also gives us the ability to check
  // in DEV mode if this property exists or not and warn if it does not.
  if (__DEV__) {
    if ((context: any)._context === undefined) {
      // This may be because it's a Context (rather than a Consumer).
      // Or it may be because it's older React where they're the same thing.
      // We only want to warn if we're sure it's a new React.
      if (context !== context.Consumer) {
        if (!hasWarnedAboutUsingContextAsConsumer) {
          hasWarnedAboutUsingContextAsConsumer = true;
          console.error(
            'Rendering <Context> directly is not supported and will be removed in ' +
              'a future major release. Did you mean to render <Context.Consumer> instead?',
          );
        }
      }
    } else {
      context = (context: any)._context;
    }
  }
  const newProps = workInProgress.pendingProps;
  const render = newProps.children;

  if (__DEV__) {
    if (typeof render !== 'function') {
      console.error(
        'A context consumer was rendered with multiple children, or a child ' +
          "that isn't a function. A context consumer expects a single child " +
          'that is a function. If you did pass a function, make sure there ' +
          'is no trailing or leading whitespace around it.',
      );
    }
  }

  prepareToReadContext(workInProgress, renderLanes);
  const newValue = readContext(context);
  if (enableSchedulingProfiler) {
    markComponentRenderStarted(workInProgress);
  }
  let newChildren;
  if (__DEV__) {
    ReactCurrentOwner.current = workInProgress;
    setIsRendering(true);
    newChildren = render(newValue);
    setIsRendering(false);
  } else {
    newChildren = render(newValue);
  }
  if (enableSchedulingProfiler) {
    markComponentRenderStopped();
  }

  // React DevTools reads this flag.
  workInProgress.flags |= PerformedWork;
  reconcileChildren(current, workInProgress, newChildren, renderLanes);
  return workInProgress.child;
}

function updateScopeComponent(current, workInProgress, renderLanes) {
  const nextProps = workInProgress.pendingProps;
  const nextChildren = nextProps.children;

  reconcileChildren(current, workInProgress, nextChildren, renderLanes);
  return workInProgress.child;
}

export function markWorkInProgressReceivedUpdate() {
  didReceiveUpdate = true;
}

export function checkIfWorkInProgressReceivedUpdate() {
  return didReceiveUpdate;
}

function bailoutOnAlreadyFinishedWork(
  current: Fiber | null,
  workInProgress: Fiber,
  renderLanes: Lanes,
): Fiber | null {
  if (current !== null) {
    // Reuse previous dependencies
    workInProgress.dependencies = current.dependencies;
  }

  if (enableProfilerTimer) {
    // Don't update "base" render times for bailouts.
    stopProfilerTimerIfRunning(workInProgress);
  }

  markSkippedUpdateLanes(workInProgress.lanes);

  // Check if the children have any pending work.
  if (!includesSomeLane(renderLanes, workInProgress.childLanes)) {
    // The children don't have any work either. We can skip them.
    // TODO: Once we add back resuming, we should check if the children are
    // a work-in-progress set. If so, we need to transfer their effects.

    if (enableLazyContextPropagation && current !== null) {
      // Before bailing out, check if there are any context changes in
      // the children.
      lazilyPropagateParentContextChanges(current, workInProgress, renderLanes);
      if (!includesSomeLane(renderLanes, workInProgress.childLanes)) {
        return null;
      }
    } else {
      return null;
    }
  }

  // This fiber doesn't have work, but its subtree does. Clone the child
  // fibers and continue.
  cloneChildFibers(current, workInProgress);
  return workInProgress.child;
}

function remountFiber(
  current: Fiber,
  oldWorkInProgress: Fiber,
  newWorkInProgress: Fiber,
): Fiber | null {
  if (__DEV__) {
    const returnFiber = oldWorkInProgress.return;
    if (returnFiber === null) {
      throw new Error('Cannot swap the root fiber.');
    }

    // Disconnect from the old current.
    // It will get deleted.
    current.alternate = null;
    oldWorkInProgress.alternate = null;

    // Connect to the new tree.
    newWorkInProgress.index = oldWorkInProgress.index;
    newWorkInProgress.sibling = oldWorkInProgress.sibling;
    newWorkInProgress.return = oldWorkInProgress.return;
    newWorkInProgress.ref = oldWorkInProgress.ref;

    // Replace the child/sibling pointers above it.
    if (oldWorkInProgress === returnFiber.child) {
      returnFiber.child = newWorkInProgress;
    } else {
      let prevSibling = returnFiber.child;
      if (prevSibling === null) {
        throw new Error('Expected parent to have a child.');
      }
      while (prevSibling.sibling !== oldWorkInProgress) {
        prevSibling = prevSibling.sibling;
        if (prevSibling === null) {
          throw new Error('Expected to find the previous sibling.');
        }
      }
      prevSibling.sibling = newWorkInProgress;
    }

    // Delete the old fiber and place the new one.
    // Since the old fiber is disconnected, we have to schedule it manually.
    const deletions = returnFiber.deletions;
    if (deletions === null) {
      returnFiber.deletions = [current];
      returnFiber.flags |= ChildDeletion;
    } else {
      deletions.push(current);
    }

    newWorkInProgress.flags |= Placement;

    // Restart work from the new fiber.
    return newWorkInProgress;
  } else {
    throw new Error(
      'Did not expect this call in production. ' +
        'This is a bug in React. Please file an issue.',
    );
  }
}

<<<<<<< HEAD
// current 当前组件展示页面对应的Fiber节点 在上一次更新时的Fiber节点，即workInpRrogress.alternate
// workInProress  当前组件对应的Fiber节点
// renderLane 优先级相关，在讲解Scheduler时再讲解

=======
function checkScheduledUpdateOrContext(
  current: Fiber,
  renderLanes: Lanes,
): boolean {
  // Before performing an early bailout, we must check if there are pending
  // updates or context.
  const updateLanes = current.lanes;
  if (includesSomeLane(updateLanes, renderLanes)) {
    return true;
  }
  // No pending update, but because context is propagated lazily, we need
  // to check for a context change before we bail out.
  if (enableLazyContextPropagation) {
    const dependencies = current.dependencies;
    if (dependencies !== null && checkIfContextChanged(dependencies)) {
      return true;
    }
  }
  return false;
}

function attemptEarlyBailoutIfNoScheduledUpdate(
  current: Fiber,
  workInProgress: Fiber,
  renderLanes: Lanes,
) {
  // This fiber does not have any pending work. Bailout without entering
  // the begin phase. There's still some bookkeeping we that needs to be done
  // in this optimized path, mostly pushing stuff onto the stack.
  switch (workInProgress.tag) {
    case HostRoot:
      pushHostRootContext(workInProgress);
      if (enableCache) {
        const root: FiberRoot = workInProgress.stateNode;
        const cache: Cache = current.memoizedState.cache;
        pushCacheProvider(workInProgress, cache);
        pushRootCachePool(root);
      }
      resetHydrationState();
      break;
    case HostComponent:
      pushHostContext(workInProgress);
      break;
    case ClassComponent: {
      const Component = workInProgress.type;
      if (isLegacyContextProvider(Component)) {
        pushLegacyContextProvider(workInProgress);
      }
      break;
    }
    case HostPortal:
      pushHostContainer(workInProgress, workInProgress.stateNode.containerInfo);
      break;
    case ContextProvider: {
      const newValue = workInProgress.memoizedProps.value;
      const context: ReactContext<any> = workInProgress.type._context;
      pushProvider(workInProgress, context, newValue);
      break;
    }
    case Profiler:
      if (enableProfilerTimer) {
        // Profiler should only call onRender when one of its descendants actually rendered.
        const hasChildWork = includesSomeLane(
          renderLanes,
          workInProgress.childLanes,
        );
        if (hasChildWork) {
          workInProgress.flags |= Update;
        }

        if (enableProfilerCommitHooks) {
          // Reset effect durations for the next eventual effect phase.
          // These are reset during render to allow the DevTools commit hook a chance to read them,
          const stateNode = workInProgress.stateNode;
          stateNode.effectDuration = 0;
          stateNode.passiveEffectDuration = 0;
        }
      }
      break;
    case SuspenseComponent: {
      const state: SuspenseState | null = workInProgress.memoizedState;
      if (state !== null) {
        if (enableSuspenseServerRenderer) {
          if (state.dehydrated !== null) {
            pushSuspenseContext(
              workInProgress,
              setDefaultShallowSuspenseContext(suspenseStackCursor.current),
            );
            // We know that this component will suspend again because if it has
            // been unsuspended it has committed as a resolved Suspense component.
            // If it needs to be retried, it should have work scheduled on it.
            workInProgress.flags |= DidCapture;
            // We should never render the children of a dehydrated boundary until we
            // upgrade it. We return null instead of bailoutOnAlreadyFinishedWork.
            return null;
          }
        }

        // If this boundary is currently timed out, we need to decide
        // whether to retry the primary children, or to skip over it and
        // go straight to the fallback. Check the priority of the primary
        // child fragment.
        const primaryChildFragment: Fiber = (workInProgress.child: any);
        const primaryChildLanes = primaryChildFragment.childLanes;
        if (includesSomeLane(renderLanes, primaryChildLanes)) {
          // The primary children have pending work. Use the normal path
          // to attempt to render the primary children again.
          return updateSuspenseComponent(current, workInProgress, renderLanes);
        } else {
          // The primary child fragment does not have pending work marked
          // on it
          pushSuspenseContext(
            workInProgress,
            setDefaultShallowSuspenseContext(suspenseStackCursor.current),
          );
          // The primary children do not have pending work with sufficient
          // priority. Bailout.
          const child = bailoutOnAlreadyFinishedWork(
            current,
            workInProgress,
            renderLanes,
          );
          if (child !== null) {
            // The fallback children have pending work. Skip over the
            // primary children and work on the fallback.
            return child.sibling;
          } else {
            // Note: We can return `null` here because we already checked
            // whether there were nested context consumers, via the call to
            // `bailoutOnAlreadyFinishedWork` above.
            return null;
          }
        }
      } else {
        pushSuspenseContext(
          workInProgress,
          setDefaultShallowSuspenseContext(suspenseStackCursor.current),
        );
      }
      break;
    }
    case SuspenseListComponent: {
      const didSuspendBefore = (current.flags & DidCapture) !== NoFlags;

      let hasChildWork = includesSomeLane(
        renderLanes,
        workInProgress.childLanes,
      );

      if (enableLazyContextPropagation && !hasChildWork) {
        // Context changes may not have been propagated yet. We need to do
        // that now, before we can decide whether to bail out.
        // TODO: We use `childLanes` as a heuristic for whether there is
        // remaining work in a few places, including
        // `bailoutOnAlreadyFinishedWork` and
        // `updateDehydratedSuspenseComponent`. We should maybe extract this
        // into a dedicated function.
        lazilyPropagateParentContextChanges(
          current,
          workInProgress,
          renderLanes,
        );
        hasChildWork = includesSomeLane(renderLanes, workInProgress.childLanes);
      }

      if (didSuspendBefore) {
        if (hasChildWork) {
          // If something was in fallback state last time, and we have all the
          // same children then we're still in progressive loading state.
          // Something might get unblocked by state updates or retries in the
          // tree which will affect the tail. So we need to use the normal
          // path to compute the correct tail.
          return updateSuspenseListComponent(
            current,
            workInProgress,
            renderLanes,
          );
        }
        // If none of the children had any work, that means that none of
        // them got retried so they'll still be blocked in the same way
        // as before. We can fast bail out.
        workInProgress.flags |= DidCapture;
      }

      // If nothing suspended before and we're rendering the same children,
      // then the tail doesn't matter. Anything new that suspends will work
      // in the "together" mode, so we can continue from the state we had.
      const renderState = workInProgress.memoizedState;
      if (renderState !== null) {
        // Reset to the "together" mode in case we've started a different
        // update in the past but didn't complete it.
        renderState.rendering = null;
        renderState.tail = null;
        renderState.lastEffect = null;
      }
      pushSuspenseContext(workInProgress, suspenseStackCursor.current);

      if (hasChildWork) {
        break;
      } else {
        // If none of the children had any work, that means that none of
        // them got retried so they'll still be blocked in the same way
        // as before. We can fast bail out.
        return null;
      }
    }
    case OffscreenComponent:
    case LegacyHiddenComponent: {
      // Need to check if the tree still needs to be deferred. This is
      // almost identical to the logic used in the normal update path,
      // so we'll just enter that. The only difference is we'll bail out
      // at the next level instead of this one, because the child props
      // have not changed. Which is fine.
      // TODO: Probably should refactor `beginWork` to split the bailout
      // path from the normal path. I'm tempted to do a labeled break here
      // but I won't :)
      workInProgress.lanes = NoLanes;
      return updateOffscreenComponent(current, workInProgress, renderLanes);
    }
    case CacheComponent: {
      if (enableCache) {
        const cache: Cache = current.memoizedState.cache;
        pushCacheProvider(workInProgress, cache);
      }
      break;
    }
  }
  return bailoutOnAlreadyFinishedWork(current, workInProgress, renderLanes);
}
>>>>>>> 19092ac8

function beginWork(
  current: Fiber | null,
  workInProgress: Fiber,
  renderLanes: Lanes,
): Fiber | null {
  if (__DEV__) {
    if (workInProgress._debugNeedsRemount && current !== null) {
      // This will restart the begin phase with a new fiber.
      return remountFiber(
        current,
        workInProgress,
        createFiberFromTypeAndProps(
          workInProgress.type,
          workInProgress.key,
          workInProgress.pendingProps,
          workInProgress._debugOwner || null,
          workInProgress.mode,
          workInProgress.lanes,
        ),
      );
    }
  }
  // current !== null代表是update阶段，否则是mount阶段
  if (current !== null) {
    const oldProps = current.memoizedProps;
    const newProps = workInProgress.pendingProps;

    if (
      oldProps !== newProps ||
      hasLegacyContextChanged() ||
      // Force a re-render if the implementation changed due to hot reload:
      // 如果实现因热重载而改变，则强制重新渲染：
      (__DEV__ ? workInProgress.type !== current.type : false)
    ) {
      // If props or context changed, mark the fiber as having performed work.
      // This may be unset if the props are determined to be equal later (memo).
      didReceiveUpdate = true;
<<<<<<< HEAD
    } else if (!includesSomeLane(renderLanes, updateLanes)) {
      didReceiveUpdate = false;
      // This fiber does not have any pending work. Bailout without entering
      // the begin phase. There's still some bookkeeping we that needs to be done
      // in this optimized path, mostly pushing stuff onto the stack.
      switch (workInProgress.tag) {
        case HostRoot:
          pushHostRootContext(workInProgress);
          resetHydrationState();
          break;
        case HostComponent:
          pushHostContext(workInProgress);
          break;
        case ClassComponent: {
          const Component = workInProgress.type;
          if (isLegacyContextProvider(Component)) {
            pushLegacyContextProvider(workInProgress);
          }
          break;
        }
        case HostPortal:
          pushHostContainer(
            workInProgress,
            workInProgress.stateNode.containerInfo,
          );
          break;
        case ContextProvider: {
          const newValue = workInProgress.memoizedProps.value;
          pushProvider(workInProgress, newValue);
          break;
        }
        case Profiler:
          if (enableProfilerTimer) {
            // Reset effect durations for the next eventual effect phase.
            // These are reset during render to allow the DevTools commit hook a chance to read them,
            const stateNode = workInProgress.stateNode;
            stateNode.effectDuration = 0;
            stateNode.passiveEffectDuration = 0;
          }
          break;
        case SuspenseComponent: {
          const state: SuspenseState | null = workInProgress.memoizedState;
          if (state !== null) {
            if (enableSuspenseServerRenderer) {
              if (state.dehydrated !== null) {
                pushSuspenseContext(
                  workInProgress,
                  setDefaultShallowSuspenseContext(suspenseStackCursor.current),
                );
                // We know that this component will suspend again because if it has
                // been unsuspended it has committed as a resolved Suspense component.
                // If it needs to be retried, it should have work scheduled on it.
                workInProgress.flags |= DidCapture;
                // We should never render the children of a dehydrated boundary until we
                // upgrade it. We return null instead of bailoutOnAlreadyFinishedWork.
                return null;
              }
            }

            // If this boundary is currently timed out, we need to decide
            // whether to retry the primary children, or to skip over it and
            // go straight to the fallback. Check the priority of the primary
            // child fragment.
            const primaryChildFragment: Fiber = (workInProgress.child: any);
            const primaryChildLanes = primaryChildFragment.childLanes;
            if (includesSomeLane(renderLanes, primaryChildLanes)) {
              // The primary children have pending work. Use the normal path
              // to attempt to render the primary children again.
              return updateSuspenseComponent(
                current,
                workInProgress,
                renderLanes,
              );
            } else {
              // The primary child fragment does not have pending work marked
              // on it
              pushSuspenseContext(
                workInProgress,
                setDefaultShallowSuspenseContext(suspenseStackCursor.current),
              );
              // The primary children do not have pending work with sufficient
              // priority. Bailout.
              // 主要孩子没有足够的待处理工作
              const child = bailoutOnAlreadyFinishedWork(
                current,
                workInProgress,
                renderLanes,
              );
              if (child !== null) {
                // The fallback children have pending work. Skip over the
                // primary children and work on the fallback.
                return child.sibling;
              } else {
                return null;
              }
            }
          } else {
            pushSuspenseContext(
              workInProgress,
              setDefaultShallowSuspenseContext(suspenseStackCursor.current),
            );
          }
          break;
        }
        case SuspenseListComponent: {
          const didSuspendBefore = (current.flags & DidCapture) !== NoFlags;

          const hasChildWork = includesSomeLane(
            renderLanes,
            workInProgress.childLanes,
          );

          if (didSuspendBefore) {
            if (hasChildWork) {
              // If something was in fallback state last time, and we have all the
              // same children then we're still in progressive loading state.
              // Something might get unblocked by state updates or retries in the
              // tree which will affect the tail. So we need to use the normal
              // path to compute the correct tail.
              return updateSuspenseListComponent(
                current,
                workInProgress,
                renderLanes,
              );
            }
            // If none of the children had any work, that means that none of
            // them got retried so they'll still be blocked in the same way
            // as before. We can fast bail out.
            workInProgress.flags |= DidCapture;
          }

          // If nothing suspended before and we're rendering the same children,
          // then the tail doesn't matter. Anything new that suspends will work
          // in the "together" mode, so we can continue from the state we had.
          const renderState = workInProgress.memoizedState;
          if (renderState !== null) {
            // Reset to the "together" mode in case we've started a different
            // update in the past but didn't complete it.
            renderState.rendering = null;
            renderState.tail = null;
          }
          pushSuspenseContext(workInProgress, suspenseStackCursor.current);

          if (hasChildWork) {
            break;
          } else {
            // If none of the children had any work, that means that none of
            // them got retried so they'll still be blocked in the same way
            // as before. We can fast bail out.
            return null;
          }
        }
        case OffscreenComponent:
        case LegacyHiddenComponent: {
          // Need to check if the tree still needs to be deferred. This is
          // almost identical to the logic used in the normal update path,
          // so we'll just enter that. The only difference is we'll bail out
          // at the next level instead of this one, because the child props
          // have not changed. Which is fine.
          // TODO: Probably should refactor `beginWork` to split the bailout
          // path from the normal path. I'm tempted to do a labeled break here
          // but I won't :)
          workInProgress.lanes = NoLanes;
          return updateOffscreenComponent(current, workInProgress, renderLanes);
        }
      }
      // 复用current
      return bailoutOnAlreadyFinishedWork(current, workInProgress, renderLanes);
=======
>>>>>>> 19092ac8
    } else {
      // Neither props nor legacy context changes. Check if there's a pending
      // update or context change.
      const hasScheduledUpdateOrContext = checkScheduledUpdateOrContext(
        current,
        renderLanes,
      );
      if (
        !hasScheduledUpdateOrContext &&
        // If this is the second pass of an error or suspense boundary, there
        // may not be work scheduled on `current`, so we check for this flag.
        (workInProgress.flags & DidCapture) === NoFlags
      ) {
        // No pending updates or context. Bail out now.
        didReceiveUpdate = false;
        return attemptEarlyBailoutIfNoScheduledUpdate(
          current,
          workInProgress,
          renderLanes,
        );
      }
      if ((current.flags & ForceUpdateForLegacySuspense) !== NoFlags) {
        // This is a special case that only exists for legacy mode.
        // See https://github.com/facebook/react/pull/19216.
        didReceiveUpdate = true;
      } else {
        // An update was scheduled on this fiber, but there are no new props
        // nor legacy context. Set this to false. If an update queue or context
        // consumer produces a changed value, it will set this to true. Otherwise,
        // the component will assume the children have not changed and bail out.
        didReceiveUpdate = false;
      }
    }
  } else {
    didReceiveUpdate = false;
  }

  // Before entering the begin phase, clear pending update priority.
  // TODO: This assumes that we're about to evaluate the component and process
  // the update queue. However, there's an exception: SimpleMemoComponent
  // sometimes bails out later in the begin phase. This indicates that we should
  // move this assignment out of the common path and into each branch.
  workInProgress.lanes = NoLanes;

  // mount时，：根据tag的不同，创建不同的Fiber节点
  switch (workInProgress.tag) {
    case IndeterminateComponent: {
      return mountIndeterminateComponent(
        current,
        workInProgress,
        workInProgress.type,
        renderLanes,
      );
    }
    case LazyComponent: {
      const elementType = workInProgress.elementType;
      return mountLazyComponent(
        current,
        workInProgress,
        elementType,
        renderLanes,
      );
    }
    case FunctionComponent: {
      const Component = workInProgress.type;
      const unresolvedProps = workInProgress.pendingProps;
      const resolvedProps =
        workInProgress.elementType === Component
          ? unresolvedProps
          : resolveDefaultProps(Component, unresolvedProps);
      return updateFunctionComponent(
        current,
        workInProgress,
        Component,
        resolvedProps,
        renderLanes,
      );
    }
    case ClassComponent: {
      const Component = workInProgress.type;
      const unresolvedProps = workInProgress.pendingProps;
      const resolvedProps =
        workInProgress.elementType === Component
          ? unresolvedProps
          : resolveDefaultProps(Component, unresolvedProps);
      return updateClassComponent(
        current,
        workInProgress,
        Component,
        resolvedProps,
        renderLanes,
      );
    }
    case HostRoot:
      return updateHostRoot(current, workInProgress, renderLanes);
    case HostComponent:
      return updateHostComponent(current, workInProgress, renderLanes);
    case HostText:
      return updateHostText(current, workInProgress);
    case SuspenseComponent:
      return updateSuspenseComponent(current, workInProgress, renderLanes);
    case HostPortal:
      return updatePortalComponent(current, workInProgress, renderLanes);
    case ForwardRef: {
      const type = workInProgress.type;
      const unresolvedProps = workInProgress.pendingProps;
      const resolvedProps =
        workInProgress.elementType === type
          ? unresolvedProps
          : resolveDefaultProps(type, unresolvedProps);
      return updateForwardRef(
        current,
        workInProgress,
        type,
        resolvedProps,
        renderLanes,
      );
    }
    case Fragment:
      return updateFragment(current, workInProgress, renderLanes);
    case Mode:
      return updateMode(current, workInProgress, renderLanes);
    case Profiler:
      return updateProfiler(current, workInProgress, renderLanes);
    case ContextProvider:
      return updateContextProvider(current, workInProgress, renderLanes);
    case ContextConsumer:
      return updateContextConsumer(current, workInProgress, renderLanes);
    case MemoComponent: {
      const type = workInProgress.type;
      const unresolvedProps = workInProgress.pendingProps;
      // Resolve outer props first, then resolve inner props.
      let resolvedProps = resolveDefaultProps(type, unresolvedProps);
      if (__DEV__) {
        if (workInProgress.type !== workInProgress.elementType) {
          const outerPropTypes = type.propTypes;
          if (outerPropTypes) {
            checkPropTypes(
              outerPropTypes,
              resolvedProps, // Resolved for outer only
              'prop',
              getComponentNameFromType(type),
            );
          }
        }
      }
      resolvedProps = resolveDefaultProps(type.type, resolvedProps);
      return updateMemoComponent(
        current,
        workInProgress,
        type,
        resolvedProps,
        renderLanes,
      );
    }
    case SimpleMemoComponent: {
      return updateSimpleMemoComponent(
        current,
        workInProgress,
        workInProgress.type,
        workInProgress.pendingProps,
        renderLanes,
      );
    }
    case IncompleteClassComponent: {
      const Component = workInProgress.type;
      const unresolvedProps = workInProgress.pendingProps;
      const resolvedProps =
        workInProgress.elementType === Component
          ? unresolvedProps
          : resolveDefaultProps(Component, unresolvedProps);
      return mountIncompleteClassComponent(
        current,
        workInProgress,
        Component,
        resolvedProps,
        renderLanes,
      );
    }
    case SuspenseListComponent: {
      return updateSuspenseListComponent(current, workInProgress, renderLanes);
    }
    case ScopeComponent: {
      if (enableScopeAPI) {
        return updateScopeComponent(current, workInProgress, renderLanes);
      }
      break;
    }
    case OffscreenComponent: {
      return updateOffscreenComponent(current, workInProgress, renderLanes);
    }
    case LegacyHiddenComponent: {
      return updateLegacyHiddenComponent(current, workInProgress, renderLanes);
    }
    case CacheComponent: {
      if (enableCache) {
        return updateCacheComponent(current, workInProgress, renderLanes);
      }
      break;
    }
  }
  invariant(
    false,
    'Unknown unit of work tag (%s). This error is likely caused by a bug in ' +
      'React. Please file an issue.',
    workInProgress.tag,
  );
}

export {beginWork};<|MERGE_RESOLUTION|>--- conflicted
+++ resolved
@@ -3371,12 +3371,6 @@
   }
 }
 
-<<<<<<< HEAD
-// current 当前组件展示页面对应的Fiber节点 在上一次更新时的Fiber节点，即workInpRrogress.alternate
-// workInProress  当前组件对应的Fiber节点
-// renderLane 优先级相关，在讲解Scheduler时再讲解
-
-=======
 function checkScheduledUpdateOrContext(
   current: Fiber,
   renderLanes: Lanes,
@@ -3606,8 +3600,10 @@
   }
   return bailoutOnAlreadyFinishedWork(current, workInProgress, renderLanes);
 }
->>>>>>> 19092ac8
-
+
+// current 当前组件展示页面对应的Fiber节点 在上一次更新时的Fiber节点，即workInpRrogress.alternate
+// workInProress  当前组件对应的Fiber节点
+// renderLane 优先级相关，在讲解Scheduler时再讲解
 function beginWork(
   current: Fiber | null,
   workInProgress: Fiber,
@@ -3645,177 +3641,6 @@
       // If props or context changed, mark the fiber as having performed work.
       // This may be unset if the props are determined to be equal later (memo).
       didReceiveUpdate = true;
-<<<<<<< HEAD
-    } else if (!includesSomeLane(renderLanes, updateLanes)) {
-      didReceiveUpdate = false;
-      // This fiber does not have any pending work. Bailout without entering
-      // the begin phase. There's still some bookkeeping we that needs to be done
-      // in this optimized path, mostly pushing stuff onto the stack.
-      switch (workInProgress.tag) {
-        case HostRoot:
-          pushHostRootContext(workInProgress);
-          resetHydrationState();
-          break;
-        case HostComponent:
-          pushHostContext(workInProgress);
-          break;
-        case ClassComponent: {
-          const Component = workInProgress.type;
-          if (isLegacyContextProvider(Component)) {
-            pushLegacyContextProvider(workInProgress);
-          }
-          break;
-        }
-        case HostPortal:
-          pushHostContainer(
-            workInProgress,
-            workInProgress.stateNode.containerInfo,
-          );
-          break;
-        case ContextProvider: {
-          const newValue = workInProgress.memoizedProps.value;
-          pushProvider(workInProgress, newValue);
-          break;
-        }
-        case Profiler:
-          if (enableProfilerTimer) {
-            // Reset effect durations for the next eventual effect phase.
-            // These are reset during render to allow the DevTools commit hook a chance to read them,
-            const stateNode = workInProgress.stateNode;
-            stateNode.effectDuration = 0;
-            stateNode.passiveEffectDuration = 0;
-          }
-          break;
-        case SuspenseComponent: {
-          const state: SuspenseState | null = workInProgress.memoizedState;
-          if (state !== null) {
-            if (enableSuspenseServerRenderer) {
-              if (state.dehydrated !== null) {
-                pushSuspenseContext(
-                  workInProgress,
-                  setDefaultShallowSuspenseContext(suspenseStackCursor.current),
-                );
-                // We know that this component will suspend again because if it has
-                // been unsuspended it has committed as a resolved Suspense component.
-                // If it needs to be retried, it should have work scheduled on it.
-                workInProgress.flags |= DidCapture;
-                // We should never render the children of a dehydrated boundary until we
-                // upgrade it. We return null instead of bailoutOnAlreadyFinishedWork.
-                return null;
-              }
-            }
-
-            // If this boundary is currently timed out, we need to decide
-            // whether to retry the primary children, or to skip over it and
-            // go straight to the fallback. Check the priority of the primary
-            // child fragment.
-            const primaryChildFragment: Fiber = (workInProgress.child: any);
-            const primaryChildLanes = primaryChildFragment.childLanes;
-            if (includesSomeLane(renderLanes, primaryChildLanes)) {
-              // The primary children have pending work. Use the normal path
-              // to attempt to render the primary children again.
-              return updateSuspenseComponent(
-                current,
-                workInProgress,
-                renderLanes,
-              );
-            } else {
-              // The primary child fragment does not have pending work marked
-              // on it
-              pushSuspenseContext(
-                workInProgress,
-                setDefaultShallowSuspenseContext(suspenseStackCursor.current),
-              );
-              // The primary children do not have pending work with sufficient
-              // priority. Bailout.
-              // 主要孩子没有足够的待处理工作
-              const child = bailoutOnAlreadyFinishedWork(
-                current,
-                workInProgress,
-                renderLanes,
-              );
-              if (child !== null) {
-                // The fallback children have pending work. Skip over the
-                // primary children and work on the fallback.
-                return child.sibling;
-              } else {
-                return null;
-              }
-            }
-          } else {
-            pushSuspenseContext(
-              workInProgress,
-              setDefaultShallowSuspenseContext(suspenseStackCursor.current),
-            );
-          }
-          break;
-        }
-        case SuspenseListComponent: {
-          const didSuspendBefore = (current.flags & DidCapture) !== NoFlags;
-
-          const hasChildWork = includesSomeLane(
-            renderLanes,
-            workInProgress.childLanes,
-          );
-
-          if (didSuspendBefore) {
-            if (hasChildWork) {
-              // If something was in fallback state last time, and we have all the
-              // same children then we're still in progressive loading state.
-              // Something might get unblocked by state updates or retries in the
-              // tree which will affect the tail. So we need to use the normal
-              // path to compute the correct tail.
-              return updateSuspenseListComponent(
-                current,
-                workInProgress,
-                renderLanes,
-              );
-            }
-            // If none of the children had any work, that means that none of
-            // them got retried so they'll still be blocked in the same way
-            // as before. We can fast bail out.
-            workInProgress.flags |= DidCapture;
-          }
-
-          // If nothing suspended before and we're rendering the same children,
-          // then the tail doesn't matter. Anything new that suspends will work
-          // in the "together" mode, so we can continue from the state we had.
-          const renderState = workInProgress.memoizedState;
-          if (renderState !== null) {
-            // Reset to the "together" mode in case we've started a different
-            // update in the past but didn't complete it.
-            renderState.rendering = null;
-            renderState.tail = null;
-          }
-          pushSuspenseContext(workInProgress, suspenseStackCursor.current);
-
-          if (hasChildWork) {
-            break;
-          } else {
-            // If none of the children had any work, that means that none of
-            // them got retried so they'll still be blocked in the same way
-            // as before. We can fast bail out.
-            return null;
-          }
-        }
-        case OffscreenComponent:
-        case LegacyHiddenComponent: {
-          // Need to check if the tree still needs to be deferred. This is
-          // almost identical to the logic used in the normal update path,
-          // so we'll just enter that. The only difference is we'll bail out
-          // at the next level instead of this one, because the child props
-          // have not changed. Which is fine.
-          // TODO: Probably should refactor `beginWork` to split the bailout
-          // path from the normal path. I'm tempted to do a labeled break here
-          // but I won't :)
-          workInProgress.lanes = NoLanes;
-          return updateOffscreenComponent(current, workInProgress, renderLanes);
-        }
-      }
-      // 复用current
-      return bailoutOnAlreadyFinishedWork(current, workInProgress, renderLanes);
-=======
->>>>>>> 19092ac8
     } else {
       // Neither props nor legacy context changes. Check if there's a pending
       // update or context change.
