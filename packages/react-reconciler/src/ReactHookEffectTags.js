--- conflicted
+++ resolved
@@ -12,19 +12,9 @@
 export const NoFlags = /*   */ 0b0000;
 
 // Represents whether effect should fire.
-<<<<<<< HEAD
-// 代表效果是否应该被激发。
-export const HasEffect = /* */ 0b001;
-
-// Represents the phase in which the effect (not the clean-up) fires.
-// 代表效果（不是清理）发射的阶段。
-export const Layout = /*    */ 0b010;
-export const Passive = /*   */ 0b100;
-=======
 export const HasEffect = /* */ 0b0001;
 
 // Represents the phase in which the effect (not the clean-up) fires.
 export const Insertion = /*  */ 0b0010;
 export const Layout = /*    */ 0b0100;
-export const Passive = /*   */ 0b1000;
->>>>>>> 03053501
+export const Passive = /*   */ 0b1000;