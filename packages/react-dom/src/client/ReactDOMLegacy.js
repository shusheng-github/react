/**
 * Copyright (c) Facebook, Inc. and its affiliates.
 *
 * This source code is licensed under the MIT license found in the
 * LICENSE file in the root directory of this source tree.
 *
 * @flow
 */

import type {Container} from './ReactDOMHostConfig';
import type {FiberRoot} from 'react-reconciler/src/ReactInternalTypes';
import type {ReactNodeList} from 'shared/ReactTypes';

import {
  getInstanceFromNode,
  isContainerMarkedAsRoot,
  markContainerAsRoot,
  unmarkContainerAsRoot,
} from './ReactDOMComponentTree';
import {listenToAllSupportedEvents} from '../events/DOMPluginEventSystem';
import {isValidContainerLegacy} from './ReactDOMRoot';
import {
  DOCUMENT_NODE,
  ELEMENT_NODE,
  COMMENT_NODE,
} from '../shared/HTMLNodeType';

import {
  createContainer,
  createHydrationContainer,
  findHostInstanceWithNoPortals,
  updateContainer,
  flushSync,
  getPublicRootInstance,
  findHostInstance,
  findHostInstanceWithWarning,
} from 'react-reconciler/src/ReactFiberReconciler';
import {LegacyRoot} from 'react-reconciler/src/ReactRootTags';
import getComponentNameFromType from 'shared/getComponentNameFromType';
import ReactSharedInternals from 'shared/ReactSharedInternals';
import {has as hasInstance} from 'shared/ReactInstanceMap';

const ReactCurrentOwner = ReactSharedInternals.ReactCurrentOwner;

let topLevelUpdateWarnings;

if (__DEV__) {
  topLevelUpdateWarnings = (container: Container) => {
    if (container._reactRootContainer && container.nodeType !== COMMENT_NODE) {
      const hostInstance = findHostInstanceWithNoPortals(
        container._reactRootContainer.current,
      );
      if (hostInstance) {
        if (hostInstance.parentNode !== container) {
          console.error(
            'render(...): It looks like the React-rendered content of this ' +
              'container was removed without using React. This is not ' +
              'supported and will cause errors. Instead, call ' +
              'ReactDOM.unmountComponentAtNode to empty a container.',
          );
        }
      }
    }

    const isRootRenderedBySomeReact = !!container._reactRootContainer;
    const rootEl = getReactRootElementInContainer(container);
    const hasNonRootReactChild = !!(rootEl && getInstanceFromNode(rootEl));

    if (hasNonRootReactChild && !isRootRenderedBySomeReact) {
      console.error(
        'render(...): Replacing React-rendered children with a new root ' +
          'component. If you intended to update the children of this node, ' +
          'you should instead have the existing children update their state ' +
          'and render the new components instead of calling ReactDOM.render.',
      );
    }

    if (
      container.nodeType === ELEMENT_NODE &&
      ((container: any): Element).tagName &&
      ((container: any): Element).tagName.toUpperCase() === 'BODY'
    ) {
      console.error(
        'render(): Rendering components directly into document.body is ' +
          'discouraged, since its children are often manipulated by third-party ' +
          'scripts and browser extensions. This may lead to subtle ' +
          'reconciliation issues. Try rendering into a container element created ' +
          'for your app.',
      );
    }
  };
}

function getReactRootElementInContainer(container: any) {
  if (!container) {
    return null;
  }

  if (container.nodeType === DOCUMENT_NODE) {
    return container.documentElement;
  } else {
    return container.firstChild;
  }
}

<<<<<<< HEAD
// legacyCreateRootFromDOMContainer方法内部会调用createFiberRoot方法完成fiberRootNode和rootFiber的创建以及关联。并初始化updateQueue。
=======
function noopOnRecoverableError() {
  // This isn't reachable because onRecoverableError isn't called in the
  // legacy API.
}

>>>>>>> 03053501
function legacyCreateRootFromDOMContainer(
  container: Container,
  initialChildren: ReactNodeList,
  parentComponent: ?React$Component<any, any>,
  callback: ?Function,
  isHydrationContainer: boolean,
): FiberRoot {
<<<<<<< HEAD
  // First clear any existing content.
  // 首先清除任何现有的内容。
  if (!forceHydrate) {
=======
  if (isHydrationContainer) {
    if (typeof callback === 'function') {
      const originalCallback = callback;
      callback = function() {
        const instance = getPublicRootInstance(root);
        originalCallback.call(instance);
      };
    }

    const root = createHydrationContainer(
      initialChildren,
      callback,
      container,
      LegacyRoot,
      null, // hydrationCallbacks
      false, // isStrictMode
      false, // concurrentUpdatesByDefaultOverride,
      '', // identifierPrefix
      noopOnRecoverableError,
      // TODO(luna) Support hydration later
      null,
    );
    container._reactRootContainer = root;
    markContainerAsRoot(root.current, container);

    const rootContainerElement =
      container.nodeType === COMMENT_NODE ? container.parentNode : container;
    listenToAllSupportedEvents(rootContainerElement);

    flushSync();
    return root;
  } else {
    // First clear any existing content.
>>>>>>> 03053501
    let rootSibling;
    while ((rootSibling = container.lastChild)) {
      container.removeChild(rootSibling);
    }

<<<<<<< HEAD
  // 完成fiberRootNode和rootFiber的创建以及关联。并初始化updateQueue
  const root = createContainer(
    container,
    LegacyRoot,
    forceHydrate,
    null, // hydrationCallbacks
    false, // isStrictMode
    false, // concurrentUpdatesByDefaultOverride,
  );
  // 标记容器为根
  markContainerAsRoot(root.current, container);
=======
    if (typeof callback === 'function') {
      const originalCallback = callback;
      callback = function() {
        const instance = getPublicRootInstance(root);
        originalCallback.call(instance);
      };
    }
>>>>>>> 03053501

    const root = createContainer(
      container,
      LegacyRoot,
      null, // hydrationCallbacks
      false, // isStrictMode
      false, // concurrentUpdatesByDefaultOverride,
      '', // identifierPrefix
      noopOnRecoverableError, // onRecoverableError
      null, // transitionCallbacks
    );
    container._reactRootContainer = root;
    markContainerAsRoot(root.current, container);

    const rootContainerElement =
      container.nodeType === COMMENT_NODE ? container.parentNode : container;
    listenToAllSupportedEvents(rootContainerElement);

    // Initial mount should not be batched.
    flushSync(() => {
      updateContainer(initialChildren, root, parentComponent, callback);
    });

    return root;
  }
}

function warnOnInvalidCallback(callback: mixed, callerName: string): void {
  if (__DEV__) {
    if (callback !== null && typeof callback !== 'function') {
      console.error(
        '%s(...): Expected the last optional `callback` argument to be a ' +
          'function. Instead received: %s.',
        callerName,
        callback,
      );
    }
  }
}

// ReactDom.render起点函数
function legacyRenderSubtreeIntoContainer(
  parentComponent: ?React$Component<any, any>,
  children: ReactNodeList,
  container: Container,
  forceHydrate: boolean,
  callback: ?Function,
) {
  if (__DEV__) {
    topLevelUpdateWarnings(container);
    warnOnInvalidCallback(callback === undefined ? null : callback, 'render');
  }

<<<<<<< HEAD
  // container 对应的是我们传入的真实 DOM 对象
  let root = container._reactRootContainer;
  // 初始化 fiberRoot 对象
  let fiberRoot: FiberRoot;
  // DOM 对象本身不存在 _reactRootContainer 属性，因此 root 为空
  if (!root) {
    // Initial mount
    // 初始化安装
    // 若 root 为空，则初始化 _reactRootContainer，并将其值赋值给 root
    // container指ReactDOM.render的第二个参数（即应用挂载的DOM节点）
    root = container._reactRootContainer = legacyCreateRootFromDOMContainer(
=======
  const maybeRoot = container._reactRootContainer;
  let root: FiberRoot;
  if (!maybeRoot) {
    // Initial mount
    root = legacyCreateRootFromDOMContainer(
>>>>>>> 03053501
      container,
      children,
      parentComponent,
      callback,
      forceHydrate,
    );
<<<<<<< HEAD

    fiberRoot = root;
    // 判断是否有回调函数，有回调函数的话，初始化回调函数
    if (typeof callback === 'function') {
      const originalCallback = callback;
      callback = function() {
        const instance = getPublicRootInstance(fiberRoot);
        originalCallback.call(instance);
      };
    }
    // Initial mount should not be batched.
    // 初始装载不进行批处理
    // 如果已经在渲染中，在没有警告的情况下冲刷同步
    flushSyncWithoutWarningIfAlreadyRendering(() => {
      updateContainer(children, fiberRoot, parentComponent, callback);
    });
  } else {
    // else 逻辑处理的是非首次渲染的情况（即更新逻辑），其逻辑除了跳过了初始化工作，与上边基本一致
    fiberRoot = root;
=======
  } else {
    root = maybeRoot;
>>>>>>> 03053501
    if (typeof callback === 'function') {
      const originalCallback = callback;
      callback = function() {
        const instance = getPublicRootInstance(root);
        originalCallback.call(instance);
      };
    }
    // Update
    updateContainer(children, root, parentComponent, callback);
  }
  return getPublicRootInstance(root);
}

export function findDOMNode(
  componentOrElement: Element | ?React$Component<any, any>,
): null | Element | Text {
  if (__DEV__) {
    const owner = (ReactCurrentOwner.current: any);
    if (owner !== null && owner.stateNode !== null) {
      const warnedAboutRefsInRender = owner.stateNode._warnedAboutRefsInRender;
      if (!warnedAboutRefsInRender) {
        console.error(
          '%s is accessing findDOMNode inside its render(). ' +
            'render() should be a pure function of props and state. It should ' +
            'never access something that requires stale data from the previous ' +
            'render, such as refs. Move this logic to componentDidMount and ' +
            'componentDidUpdate instead.',
          getComponentNameFromType(owner.type) || 'A component',
        );
      }
      owner.stateNode._warnedAboutRefsInRender = true;
    }
  }
  if (componentOrElement == null) {
    return null;
  }
  if ((componentOrElement: any).nodeType === ELEMENT_NODE) {
    return (componentOrElement: any);
  }
  if (__DEV__) {
    return findHostInstanceWithWarning(componentOrElement, 'findDOMNode');
  }
  return findHostInstance(componentOrElement);
}

export function hydrate(
  element: React$Node,
  container: Container,
  callback: ?Function,
) {
  if (__DEV__) {
    console.error(
      'ReactDOM.hydrate is no longer supported in React 18. Use hydrateRoot ' +
        'instead. Until you switch to the new API, your app will behave as ' +
        "if it's running React 17. Learn " +
        'more: https://reactjs.org/link/switch-to-createroot',
    );
  }

  if (!isValidContainerLegacy(container)) {
    throw new Error('Target container is not a DOM element.');
  }

  if (__DEV__) {
    const isModernRoot =
      isContainerMarkedAsRoot(container) &&
      container._reactRootContainer === undefined;
    if (isModernRoot) {
      console.error(
        'You are calling ReactDOM.hydrate() on a container that was previously ' +
          'passed to ReactDOMClient.createRoot(). This is not supported. ' +
          'Did you mean to call hydrateRoot(container, element)?',
      );
    }
  }
  // TODO: throw or warn if we couldn't hydrate?
  return legacyRenderSubtreeIntoContainer(
    null,
    element,
    container,
    true,
    callback,
  );
}

// ReactDom.render起点
export function render(
  element: React$Element<any>,
  container: Container,
  callback: ?Function,
) {
  if (__DEV__) {
    console.error(
      'ReactDOM.render is no longer supported in React 18. Use createRoot ' +
        'instead. Until you switch to the new API, your app will behave as ' +
        "if it's running React 17. Learn " +
        'more: https://reactjs.org/link/switch-to-createroot',
    );
  }

  if (!isValidContainerLegacy(container)) {
    throw new Error('Target container is not a DOM element.');
  }

  if (__DEV__) {
    const isModernRoot =
      isContainerMarkedAsRoot(container) &&
      container._reactRootContainer === undefined;
    if (isModernRoot) {
      console.error(
        'You are calling ReactDOM.render() on a container that was previously ' +
          'passed to ReactDOMClient.createRoot(). This is not supported. ' +
          'Did you mean to call root.render(element)?',
      );
    }
  }
  return legacyRenderSubtreeIntoContainer(
    null,
    element,
    container,
    false,
    callback,
  );
}

export function unstable_renderSubtreeIntoContainer(
  parentComponent: React$Component<any, any>,
  element: React$Element<any>,
  containerNode: Container,
  callback: ?Function,
) {
  if (__DEV__) {
    console.error(
      'ReactDOM.unstable_renderSubtreeIntoContainer() is no longer supported ' +
        'in React 18. Consider using a portal instead. Until you switch to ' +
        "the createRoot API, your app will behave as if it's running React " +
        '17. Learn more: https://reactjs.org/link/switch-to-createroot',
    );
  }

  if (!isValidContainerLegacy(containerNode)) {
    throw new Error('Target container is not a DOM element.');
  }

  if (parentComponent == null || !hasInstance(parentComponent)) {
    throw new Error('parentComponent must be a valid React Component');
  }

  return legacyRenderSubtreeIntoContainer(
    parentComponent,
    element,
    containerNode,
    false,
    callback,
  );
}

export function unmountComponentAtNode(container: Container) {
  if (!isValidContainerLegacy(container)) {
    throw new Error(
      'unmountComponentAtNode(...): Target container is not a DOM element.',
    );
  }

  if (__DEV__) {
    const isModernRoot =
      isContainerMarkedAsRoot(container) &&
      container._reactRootContainer === undefined;
    if (isModernRoot) {
      console.error(
        'You are calling ReactDOM.unmountComponentAtNode() on a container that was previously ' +
          'passed to ReactDOMClient.createRoot(). This is not supported. Did you mean to call root.unmount()?',
      );
    }
  }

  if (container._reactRootContainer) {
    if (__DEV__) {
      const rootEl = getReactRootElementInContainer(container);
      const renderedByDifferentReact = rootEl && !getInstanceFromNode(rootEl);
      if (renderedByDifferentReact) {
        console.error(
          "unmountComponentAtNode(): The node you're attempting to unmount " +
            'was rendered by another copy of React.',
        );
      }
    }

    // Unmount should not be batched.
    flushSync(() => {
      legacyRenderSubtreeIntoContainer(null, null, container, false, () => {
        // $FlowFixMe This should probably use `delete container._reactRootContainer`
        container._reactRootContainer = null;
        unmarkContainerAsRoot(container);
      });
    });
    // If you call unmountComponentAtNode twice in quick succession, you'll
    // get `true` twice. That's probably fine?
    return true;
  } else {
    if (__DEV__) {
      const rootEl = getReactRootElementInContainer(container);
      const hasNonRootReactChild = !!(rootEl && getInstanceFromNode(rootEl));

      // Check if the container itself is a React root node.
      const isContainerReactRoot =
        container.nodeType === ELEMENT_NODE &&
        isValidContainerLegacy(container.parentNode) &&
        !!container.parentNode._reactRootContainer;

      if (hasNonRootReactChild) {
        console.error(
          "unmountComponentAtNode(): The node you're attempting to unmount " +
            'was rendered by React and is not a top-level container. %s',
          isContainerReactRoot
            ? 'You may have accidentally passed in a React root node instead ' +
                'of its container.'
            : 'Instead, have the parent component update its state and ' +
                'rerender in order to remove this component.',
        );
      }
    }

    return false;
  }
}<|MERGE_RESOLUTION|>--- conflicted
+++ resolved
@@ -103,15 +103,11 @@
   }
 }
 
-<<<<<<< HEAD
-// legacyCreateRootFromDOMContainer方法内部会调用createFiberRoot方法完成fiberRootNode和rootFiber的创建以及关联。并初始化updateQueue。
-=======
 function noopOnRecoverableError() {
   // This isn't reachable because onRecoverableError isn't called in the
   // legacy API.
 }
-
->>>>>>> 03053501
+// legacyCreateRootFromDOMContainer方法内部会调用createFiberRoot方法完成fiberRootNode和rootFiber的创建以及关联。并初始化updateQueue。
 function legacyCreateRootFromDOMContainer(
   container: Container,
   initialChildren: ReactNodeList,
@@ -119,11 +115,8 @@
   callback: ?Function,
   isHydrationContainer: boolean,
 ): FiberRoot {
-<<<<<<< HEAD
   // First clear any existing content.
   // 首先清除任何现有的内容。
-  if (!forceHydrate) {
-=======
   if (isHydrationContainer) {
     if (typeof callback === 'function') {
       const originalCallback = callback;
@@ -157,25 +150,11 @@
     return root;
   } else {
     // First clear any existing content.
->>>>>>> 03053501
     let rootSibling;
     while ((rootSibling = container.lastChild)) {
       container.removeChild(rootSibling);
     }
 
-<<<<<<< HEAD
-  // 完成fiberRootNode和rootFiber的创建以及关联。并初始化updateQueue
-  const root = createContainer(
-    container,
-    LegacyRoot,
-    forceHydrate,
-    null, // hydrationCallbacks
-    false, // isStrictMode
-    false, // concurrentUpdatesByDefaultOverride,
-  );
-  // 标记容器为根
-  markContainerAsRoot(root.current, container);
-=======
     if (typeof callback === 'function') {
       const originalCallback = callback;
       callback = function() {
@@ -183,8 +162,7 @@
         originalCallback.call(instance);
       };
     }
->>>>>>> 03053501
-
+     // 完成fiberRootNode和rootFiber的创建以及关联。并初始化updateQueue
     const root = createContainer(
       container,
       LegacyRoot,
@@ -237,55 +215,19 @@
     warnOnInvalidCallback(callback === undefined ? null : callback, 'render');
   }
 
-<<<<<<< HEAD
-  // container 对应的是我们传入的真实 DOM 对象
-  let root = container._reactRootContainer;
-  // 初始化 fiberRoot 对象
-  let fiberRoot: FiberRoot;
-  // DOM 对象本身不存在 _reactRootContainer 属性，因此 root 为空
-  if (!root) {
-    // Initial mount
-    // 初始化安装
-    // 若 root 为空，则初始化 _reactRootContainer，并将其值赋值给 root
-    // container指ReactDOM.render的第二个参数（即应用挂载的DOM节点）
-    root = container._reactRootContainer = legacyCreateRootFromDOMContainer(
-=======
   const maybeRoot = container._reactRootContainer;
   let root: FiberRoot;
   if (!maybeRoot) {
     // Initial mount
     root = legacyCreateRootFromDOMContainer(
->>>>>>> 03053501
       container,
       children,
       parentComponent,
       callback,
       forceHydrate,
     );
-<<<<<<< HEAD
-
-    fiberRoot = root;
-    // 判断是否有回调函数，有回调函数的话，初始化回调函数
-    if (typeof callback === 'function') {
-      const originalCallback = callback;
-      callback = function() {
-        const instance = getPublicRootInstance(fiberRoot);
-        originalCallback.call(instance);
-      };
-    }
-    // Initial mount should not be batched.
-    // 初始装载不进行批处理
-    // 如果已经在渲染中，在没有警告的情况下冲刷同步
-    flushSyncWithoutWarningIfAlreadyRendering(() => {
-      updateContainer(children, fiberRoot, parentComponent, callback);
-    });
-  } else {
-    // else 逻辑处理的是非首次渲染的情况（即更新逻辑），其逻辑除了跳过了初始化工作，与上边基本一致
-    fiberRoot = root;
-=======
   } else {
     root = maybeRoot;
->>>>>>> 03053501
     if (typeof callback === 'function') {
       const originalCallback = callback;
       callback = function() {
