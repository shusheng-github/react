--- conflicted
+++ resolved
@@ -94,12 +94,7 @@
  * @final
  * @protected
  */
-<<<<<<< HEAD
-// 绑定forceUpdate （强致更新）
-Component.prototype.forceUpdate = function(callback) {
-=======
 Component.prototype.forceUpdate = function (callback) {
->>>>>>> 6c7efa27b46d9bdcb527bb491e9f50d2b1cb197b
   this.updater.enqueueForceUpdate(this, callback, 'forceUpdate');
 };
 
