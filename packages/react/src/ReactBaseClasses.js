/**
 * Copyright (c) Facebook, Inc. and its affiliates.
 *
 * This source code is licensed under the MIT license found in the
 * LICENSE file in the root directory of this source tree.
 */

import ReactNoopUpdateQueue from './ReactNoopUpdateQueue';
import assign from 'shared/assign';

const emptyObject = {};
if (__DEV__) {
  Object.freeze(emptyObject);
}

/**
 * Base class helpers for the updating state of a component.
 */
// 执行constructor
function Component(props, context, updater) {
  this.props = props; //绑定props
  this.context = context; //绑定context
  // If a component has string refs, we will assign a different object later.
  // 如果一个组件有字符串引用，我们稍后会分配一个不同的对象。
  this.refs = emptyObject; //绑定ref
  // We initialize the default updater but the real one gets injected by the
  // renderer.
  // 我们初始化了默认的更新器，但真正的更新器被渲染器注入。
  this.updater = updater || ReactNoopUpdateQueue; //绑定updater
}

Component.prototype.isReactComponent = {};

/**
 * Sets a subset of the state. Always use this to mutate
 * state. You should treat `this.state` as immutable.
 *
 * There is no guarantee that `this.state` will be immediately updated, so
 * accessing `this.state` after calling this method may return the old value.
 *
 * There is no guarantee that calls to `setState` will run synchronously,
 * as they may eventually be batched together.  You can provide an optional
 * callback that will be executed when the call to setState is actually
 * completed.
 *
 * When a function is provided to setState, it will be called at some point in
 * the future (not synchronously). It will be called with the up to date
 * component arguments (state, props, context). These values can be different
 * from this.* because your function may be called after receiveProps but before
 * shouldComponentUpdate, and this new state, props, and context will not yet be
 * assigned to this.
 *
 * @param {object|function} partialState Next partial state or function to
 *        produce next partial state to be merged with current state.
 *        当 obj 为一个对象，则为即将合并的 state ；如果 obj 是一个函数，
 *        那么当前组件的 state 和 props 将作为参数，返回值用于合并新的 state。
 * @param {?function} callback Called after state is updated.callback
 *                    callback 为一个函数，函数执行上下文中可以获取当前 setState 更新后的最新 state 的值，
 *                    可以作为依赖 state 变化的副作用函数，可以用来做一些基于 DOM 的操作。

 * @final
 * @protected
 */
// 绑定setState方法
Component.prototype.setState = function(partialState, callback) {
<<<<<<< HEAD
  invariant(
    typeof partialState === 'object' ||
      typeof partialState === 'function' ||
      partialState == null,
    'setState(...): takes an object of state variables to update or a ' +
      'function which returns an object of state variables.',
  );
  // setState内部调用enqueueSetState方法
  // packages/react-reconciler/src/ReactFiberClassComponent.old.js
=======
  if (
    typeof partialState !== 'object' &&
    typeof partialState !== 'function' &&
    partialState != null
  ) {
    throw new Error(
      'setState(...): takes an object of state variables to update or a ' +
        'function which returns an object of state variables.',
    );
  }

>>>>>>> 03053501
  this.updater.enqueueSetState(this, partialState, callback, 'setState');
};

/**
 * Forces an update. This should only be invoked when it is known with
 * certainty that we are **not** in a DOM transaction.
 *
 * You may want to call this when you know that some deeper aspect of the
 * component's state has changed but `setState` was not called.
 *
 * This will not invoke `shouldComponentUpdate`, but it will invoke
 * `componentWillUpdate` and `componentDidUpdate`.
 *
 *  该方法为强制调用，应该在已知时调用，并且确定使用的时候不再DOM的事件中
 *  当组件状态(数据)更深层次方面已经更改，但是并没用调用setState，视图没有发生改变，可以调用forceUpdate强制更新
 *  这不会调用 `shouldComponentUpdate`，但会调用`componentWillUpdate` 和 `componentDidUpdate`
 * @param {?function} callback Called after update is complete.
 *                    callback在更新完成后调用
 * @final
 * @protected
 */
// 绑定forceUpdate （强致更新）
Component.prototype.forceUpdate = function(callback) {
  this.updater.enqueueForceUpdate(this, callback, 'forceUpdate');
};

/**
 * Deprecated APIs. These APIs used to exist on classic React classes but since
 * we would like to deprecate them, we're not going to move them over to this
 * modern base class. Instead, we define a getter that warns if it's accessed.
 * 弃用的 API。 这些 API 曾经存在于经典的 React 类中，但由于我们希望弃用它们，
 * 我们不会将它们移到这个现代基类中。 相反，我们定义了一个 getter 来警告它是否被访问。
 */
if (__DEV__) {
  const deprecatedAPIs = {
    isMounted: [
      'isMounted',
      'Instead, make sure to clean up subscriptions and pending requests in ' +
        'componentWillUnmount to prevent memory leaks.',
    ],
    replaceState: [
      'replaceState',
      'Refactor your code to use setState instead (see ' +
        'https://github.com/facebook/react/issues/3236).',
    ],
  };
  const defineDeprecationWarning = function(methodName, info) {
    Object.defineProperty(Component.prototype, methodName, {
      get: function() {
        console.warn(
          '%s(...) is deprecated in plain JavaScript React classes. %s',
          info[0],
          info[1],
        );
        return undefined;
      },
    });
  };
  for (const fnName in deprecatedAPIs) {
    if (deprecatedAPIs.hasOwnProperty(fnName)) {
      defineDeprecationWarning(fnName, deprecatedAPIs[fnName]);
    }
  }
}

function ComponentDummy() {}
ComponentDummy.prototype = Component.prototype;

/**
 * Convenience component with default shallow equality check for sCU.
 */
function PureComponent(props, context, updater) {
  this.props = props;
  this.context = context;
  // If a component has string refs, we will assign a different object later.
  this.refs = emptyObject;
  this.updater = updater || ReactNoopUpdateQueue;
}

const pureComponentPrototype = (PureComponent.prototype = new ComponentDummy());
pureComponentPrototype.constructor = PureComponent;
// Avoid an extra prototype jump for these methods.
<<<<<<< HEAD
Object.assign(pureComponentPrototype, Component.prototype);
// pureComponentPrototype 纯组件构造函数的 prototype 对象，绑定isPureReactComponent 属性
=======
assign(pureComponentPrototype, Component.prototype);
>>>>>>> 03053501
pureComponentPrototype.isPureReactComponent = true;

export {Component, PureComponent};<|MERGE_RESOLUTION|>--- conflicted
+++ resolved
@@ -63,17 +63,8 @@
  */
 // 绑定setState方法
 Component.prototype.setState = function(partialState, callback) {
-<<<<<<< HEAD
-  invariant(
-    typeof partialState === 'object' ||
-      typeof partialState === 'function' ||
-      partialState == null,
-    'setState(...): takes an object of state variables to update or a ' +
-      'function which returns an object of state variables.',
-  );
-  // setState内部调用enqueueSetState方法
+   // setState内部调用enqueueSetState方法
   // packages/react-reconciler/src/ReactFiberClassComponent.old.js
-=======
   if (
     typeof partialState !== 'object' &&
     typeof partialState !== 'function' &&
@@ -85,7 +76,6 @@
     );
   }
 
->>>>>>> 03053501
   this.updater.enqueueSetState(this, partialState, callback, 'setState');
 };
 
@@ -168,12 +158,7 @@
 const pureComponentPrototype = (PureComponent.prototype = new ComponentDummy());
 pureComponentPrototype.constructor = PureComponent;
 // Avoid an extra prototype jump for these methods.
-<<<<<<< HEAD
-Object.assign(pureComponentPrototype, Component.prototype);
-// pureComponentPrototype 纯组件构造函数的 prototype 对象，绑定isPureReactComponent 属性
-=======
 assign(pureComponentPrototype, Component.prototype);
->>>>>>> 03053501
 pureComponentPrototype.isPureReactComponent = true;
 
 export {Component, PureComponent};