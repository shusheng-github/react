/**
 * Copyright (c) Facebook, Inc. and its affiliates.
 *
 * This source code is licensed under the MIT license found in the
 * LICENSE file in the root directory of this source tree.
 *
 * @flow
 */

// ATTENTION
// When adding new symbols to this file,
// Please consider also adding to 'react-devtools-shared/src/backend/ReactSymbols'

// The Symbol used to tag the ReactElement-like types. If there is no native Symbol
// nor polyfill, then a plain number is used for performance.
<<<<<<< HEAD
// react-element-type
export let REACT_ELEMENT_TYPE = 0xeac7;  //60103
// react-portal-type
export let REACT_PORTAL_TYPE = 0xeaca;   //60106
// react-fragment-type
export let REACT_FRAGMENT_TYPE = 0xeacb;  //60107
export let REACT_STRICT_MODE_TYPE = 0xeacc;   //60108
export let REACT_PROFILER_TYPE = 0xead2;  //60114
export let REACT_PROVIDER_TYPE = 0xeacd;  //60109
export let REACT_CONTEXT_TYPE = 0xeace;   //60110
export let REACT_FORWARD_REF_TYPE = 0xead0;  //60112
export let REACT_SUSPENSE_TYPE = 0xead1;   //60113
export let REACT_SUSPENSE_LIST_TYPE = 0xead8;  //60120
export let REACT_MEMO_TYPE = 0xead3;   //60115
export let REACT_LAZY_TYPE = 0xead4;   //60116
export let REACT_BLOCK_TYPE = 0xead9;    //60121
export let REACT_SERVER_BLOCK_TYPE = 0xeada;   //60122
export let REACT_FUNDAMENTAL_TYPE = 0xead5;    //60117
export let REACT_SCOPE_TYPE = 0xead7;   //60119
export let REACT_OPAQUE_ID_TYPE = 0xeae0;  //60128
export let REACT_DEBUG_TRACING_MODE_TYPE = 0xeae1;  //60129
export let REACT_OFFSCREEN_TYPE = 0xeae2;   //60130
export let REACT_LEGACY_HIDDEN_TYPE = 0xeae3;  //60131
=======
export let REACT_ELEMENT_TYPE = 0xeac7;
export let REACT_PORTAL_TYPE = 0xeaca;
export let REACT_FRAGMENT_TYPE = 0xeacb;
export let REACT_STRICT_MODE_TYPE = 0xeacc;
export let REACT_PROFILER_TYPE = 0xead2;
export let REACT_PROVIDER_TYPE = 0xeacd;
export let REACT_CONTEXT_TYPE = 0xeace;
export let REACT_FORWARD_REF_TYPE = 0xead0;
export let REACT_SUSPENSE_TYPE = 0xead1;
export let REACT_SUSPENSE_LIST_TYPE = 0xead8;
export let REACT_MEMO_TYPE = 0xead3;
export let REACT_LAZY_TYPE = 0xead4;
export let REACT_SCOPE_TYPE = 0xead7;
export let REACT_OPAQUE_ID_TYPE = 0xeae0;
export let REACT_DEBUG_TRACING_MODE_TYPE = 0xeae1;
export let REACT_OFFSCREEN_TYPE = 0xeae2;
export let REACT_LEGACY_HIDDEN_TYPE = 0xeae3;
export let REACT_CACHE_TYPE = 0xeae4;
>>>>>>> 19092ac8

if (typeof Symbol === 'function' && Symbol.for) {
  const symbolFor = Symbol.for;
  REACT_ELEMENT_TYPE = symbolFor('react.element');
  REACT_PORTAL_TYPE = symbolFor('react.portal');
  REACT_FRAGMENT_TYPE = symbolFor('react.fragment');
  REACT_STRICT_MODE_TYPE = symbolFor('react.strict_mode');
  REACT_PROFILER_TYPE = symbolFor('react.profiler');
  REACT_PROVIDER_TYPE = symbolFor('react.provider');
  REACT_CONTEXT_TYPE = symbolFor('react.context');
  REACT_FORWARD_REF_TYPE = symbolFor('react.forward_ref');
  REACT_SUSPENSE_TYPE = symbolFor('react.suspense');
  REACT_SUSPENSE_LIST_TYPE = symbolFor('react.suspense_list');
  REACT_MEMO_TYPE = symbolFor('react.memo');
  REACT_LAZY_TYPE = symbolFor('react.lazy');
  REACT_SCOPE_TYPE = symbolFor('react.scope');
  REACT_OPAQUE_ID_TYPE = symbolFor('react.opaque.id');
  REACT_DEBUG_TRACING_MODE_TYPE = symbolFor('react.debug_trace_mode');
  REACT_OFFSCREEN_TYPE = symbolFor('react.offscreen');
  REACT_LEGACY_HIDDEN_TYPE = symbolFor('react.legacy_hidden');
  REACT_CACHE_TYPE = symbolFor('react.cache');
}

const MAYBE_ITERATOR_SYMBOL = typeof Symbol === 'function' && Symbol.iterator;
const FAUX_ITERATOR_SYMBOL = '@@iterator';

export function getIteratorFn(maybeIterable: ?any): ?() => ?Iterator<*> {
  if (maybeIterable === null || typeof maybeIterable !== 'object') {
    return null;
  }
  const maybeIterator =
    (MAYBE_ITERATOR_SYMBOL && maybeIterable[MAYBE_ITERATOR_SYMBOL]) ||
    maybeIterable[FAUX_ITERATOR_SYMBOL];
  if (typeof maybeIterator === 'function') {
    return maybeIterator;
  }
  return null;
}<|MERGE_RESOLUTION|>--- conflicted
+++ resolved
@@ -13,31 +13,6 @@
 
 // The Symbol used to tag the ReactElement-like types. If there is no native Symbol
 // nor polyfill, then a plain number is used for performance.
-<<<<<<< HEAD
-// react-element-type
-export let REACT_ELEMENT_TYPE = 0xeac7;  //60103
-// react-portal-type
-export let REACT_PORTAL_TYPE = 0xeaca;   //60106
-// react-fragment-type
-export let REACT_FRAGMENT_TYPE = 0xeacb;  //60107
-export let REACT_STRICT_MODE_TYPE = 0xeacc;   //60108
-export let REACT_PROFILER_TYPE = 0xead2;  //60114
-export let REACT_PROVIDER_TYPE = 0xeacd;  //60109
-export let REACT_CONTEXT_TYPE = 0xeace;   //60110
-export let REACT_FORWARD_REF_TYPE = 0xead0;  //60112
-export let REACT_SUSPENSE_TYPE = 0xead1;   //60113
-export let REACT_SUSPENSE_LIST_TYPE = 0xead8;  //60120
-export let REACT_MEMO_TYPE = 0xead3;   //60115
-export let REACT_LAZY_TYPE = 0xead4;   //60116
-export let REACT_BLOCK_TYPE = 0xead9;    //60121
-export let REACT_SERVER_BLOCK_TYPE = 0xeada;   //60122
-export let REACT_FUNDAMENTAL_TYPE = 0xead5;    //60117
-export let REACT_SCOPE_TYPE = 0xead7;   //60119
-export let REACT_OPAQUE_ID_TYPE = 0xeae0;  //60128
-export let REACT_DEBUG_TRACING_MODE_TYPE = 0xeae1;  //60129
-export let REACT_OFFSCREEN_TYPE = 0xeae2;   //60130
-export let REACT_LEGACY_HIDDEN_TYPE = 0xeae3;  //60131
-=======
 export let REACT_ELEMENT_TYPE = 0xeac7;
 export let REACT_PORTAL_TYPE = 0xeaca;
 export let REACT_FRAGMENT_TYPE = 0xeacb;
@@ -56,7 +31,6 @@
 export let REACT_OFFSCREEN_TYPE = 0xeae2;
 export let REACT_LEGACY_HIDDEN_TYPE = 0xeae3;
 export let REACT_CACHE_TYPE = 0xeae4;
->>>>>>> 19092ac8
 
 if (typeof Symbol === 'function' && Symbol.for) {
   const symbolFor = Symbol.for;
